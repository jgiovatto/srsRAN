--- conflicted
+++ resolved
@@ -595,8 +595,7 @@
   int tbs = 0; 
   
   ul_harq_proc::ul_alloc_t allocation = h->get_alloc();
-
-  bool is_newtx = true;
+  
   if (h->get_rar_mcs(&mcs)) {
     tbs = srslte_ra_tbs_from_idx(srslte_ra_tbs_idx_from_mcs(mcs), allocation.L)/8;
     h->new_tx(tti, mcs, tbs); 
@@ -615,14 +614,8 @@
     
     h->new_tx(tti, mcs, tbs);  
 
-<<<<<<< HEAD
-  } else {
-    is_newtx = false;
-    h->new_retx(tti, &mcs, NULL);  
-=======
   } else {    
     h->new_retx(0, tti, &mcs, NULL);
->>>>>>> e2a61af4
     tbs = srslte_ra_tbs_from_idx(srslte_ra_tbs_idx_from_mcs(mcs), allocation.L)/8;
   }
   
@@ -632,19 +625,9 @@
   if (tbs > 0) {
     dci->type2_alloc.L_crb = allocation.L;
     dci->type2_alloc.RB_start = allocation.RB_start;
-<<<<<<< HEAD
-    dci->rv_idx      = sched::get_rvidx(h->nof_retx());
-    if (!is_newtx && h->is_adaptive_retx()) {
-      dci->mcs_idx     = 28+dci->rv_idx;
-    } else {
-      dci->mcs_idx     = mcs;
-    }
-    dci->ndi         = h->get_ndi();
-=======
     dci->mcs_idx     = mcs; 
     dci->rv_idx      = sched::get_rvidx(h->nof_retx(0));
     dci->ndi         = h->get_ndi(0);
->>>>>>> e2a61af4
     dci->cqi_request = cqi_request; 
     dci->freq_hop_fl = srslte_ra_ul_dci_t::SRSLTE_RA_PUSCH_HOP_DISABLED; 
     dci->tpc_pusch   = next_tpc_pusch; 
