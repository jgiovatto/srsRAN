/**
 *
 * \section COPYRIGHT
 *
 * Copyright 2013-2014 The srsLTE Developers. See the
 * COPYRIGHT file at the top-level directory of this distribution.
 *
 * \section LICENSE
 *
 * This file is part of the srsLTE library.
 *
 * srsLTE is free software: you can redistribute it and/or modify
 * it under the terms of the GNU Lesser General Public License as
 * published by the Free Software Foundation, either version 3 of
 * the License, or (at your option) any later version.
 *
 * srsLTE is distributed in the hope that it will be useful,
 * but WITHOUT ANY WARRANTY; without even the implied warranty of
 * MERCHANTABILITY or FITNESS FOR A PARTICULAR PURPOSE.  See the
 * GNU Lesser General Public License for more details.
 *
 * A copy of the GNU Lesser General Public License can be found in
 * the LICENSE file in the top-level directory of this distribution
 * and at http://www.gnu.org/licenses/.
 *
 */

/******************************************************************************
 *  File:         pbch.h
 *
 *  Description:  Physical broadcast channel. If cell.nof_ports = 0, the number 
 *                of ports is blindly determined using the CRC of the received 
 *                codeword for 1, 2 and 4 ports 
 *
 *  Reference:    3GPP TS 36.211 version 10.0.0 Release 10 Sec. 6.6
 *****************************************************************************/

#ifndef PBCH_
#define PBCH_

#include "srslte/config.h"
#include "srslte/common/phy_common.h"
#include "srslte/mimo/precoding.h"
#include "srslte/mimo/layermap.h"
#include "srslte/modem/mod.h"
#include "srslte/modem/demod_soft.h"
#include "srslte/scrambling/scrambling.h"
#include "srslte/fec/rm_conv.h"
#include "srslte/fec/convcoder.h"
#include "srslte/fec/viterbi.h"
#include "srslte/fec/crc.h"

#define SRSLTE_BCH_PAYLOAD_LEN     24
#define SRSLTE_BCH_PAYLOADCRC_LEN  (SRSLTE_BCH_PAYLOAD_LEN+16)
#define SRSLTE_BCH_ENCODED_LEN     3*(SRSLTE_BCH_PAYLOADCRC_LEN)

/* PBCH object */
typedef struct SRSLTE_API {
  srslte_cell_t cell;
  
  uint32_t nof_symbols;

  /* buffers */
  cf_t *ce[SRSLTE_MAX_PORTS];
  cf_t *symbols[SRSLTE_MAX_PORTS];
  cf_t *x[SRSLTE_MAX_PORTS];
  cf_t *d;
  float *llr;
  float *temp;
  float rm_f[SRSLTE_BCH_ENCODED_LEN];
  uint8_t *rm_b;
  uint8_t data[SRSLTE_BCH_PAYLOADCRC_LEN];
  uint8_t data_enc[SRSLTE_BCH_ENCODED_LEN];

  uint32_t frame_idx;

  /* tx & rx objects */
  srslte_modem_table_t mod;
  srslte_demod_soft_t demod;
  srslte_sequence_t seq;
  srslte_viterbi_t decoder;
  srslte_crc_t crc;
  srslte_convcoder_t encoder;
  srslte_precoding_t precoding; 
  bool search_all_ports;
  
} srslte_pbch_t;

SRSLTE_API int srslte_pbch_init(srslte_pbch_t *q,
                                srslte_cell_t cell);

SRSLTE_API void srslte_pbch_free(srslte_pbch_t *q);
SRSLTE_API int srslte_pbch_decode(srslte_pbch_t *q, 
<<<<<<< HEAD
                                  cf_t *slot1_symbols, 
                                  cf_t *ce_slot1[SRSLTE_MAX_PORTS], 
                                  float noise_estimate, 
                                  uint8_t bch_payload[SRSLTE_BCH_PAYLOAD_LEN], 
                                  uint32_t *nof_tx_ports,
                                  uint32_t *sfn_offset);

SRSLTE_API int srslte_pbch_encode(srslte_pbch_t *q, 
                                  uint8_t bch_payload[SRSLTE_BCH_PAYLOAD_LEN], 
                                  cf_t *slot1_symbols[SRSLTE_MAX_PORTS]);
=======
                           cf_t *slot1_symbols, 
                           cf_t *ce_slot1[SRSLTE_MAX_PORTS], 
                           float noise_estimate, 
                           uint8_t bch_payload[SRSLTE_BCH_PAYLOAD_LEN], 
                           uint32_t *nof_tx_ports,
                           uint32_t *sfn_offset);

SRSLTE_API int srslte_pbch_encode(srslte_pbch_t *q, 
                           uint8_t bch_payload[SRSLTE_BCH_PAYLOAD_LEN], 
                           cf_t *slot1_symbols[SRSLTE_MAX_PORTS]);
>>>>>>> 94f2e84f

SRSLTE_API void srslte_pbch_decode_reset(srslte_pbch_t *q);

SRSLTE_API void srslte_pbch_mib_unpack(uint8_t *msg, 
                                       srslte_cell_t *cell, 
                                       uint32_t *sfn);

SRSLTE_API void srslte_pbch_mib_pack(srslte_cell_t *cell, 
                                     uint32_t sfn, 
                                     uint8_t *msg);

<<<<<<< HEAD
SRSLTE_API void srslte_pbch_mib_fprint(FILE *stream, 
                                       srslte_cell_t *cell, 
                                       uint32_t sfn);

=======
>>>>>>> 94f2e84f
#endif // PBCH_<|MERGE_RESOLUTION|>--- conflicted
+++ resolved
@@ -87,22 +87,11 @@
 } srslte_pbch_t;
 
 SRSLTE_API int srslte_pbch_init(srslte_pbch_t *q,
-                                srslte_cell_t cell);
+                         srslte_cell_t cell);
 
 SRSLTE_API void srslte_pbch_free(srslte_pbch_t *q);
+
 SRSLTE_API int srslte_pbch_decode(srslte_pbch_t *q, 
-<<<<<<< HEAD
-                                  cf_t *slot1_symbols, 
-                                  cf_t *ce_slot1[SRSLTE_MAX_PORTS], 
-                                  float noise_estimate, 
-                                  uint8_t bch_payload[SRSLTE_BCH_PAYLOAD_LEN], 
-                                  uint32_t *nof_tx_ports,
-                                  uint32_t *sfn_offset);
-
-SRSLTE_API int srslte_pbch_encode(srslte_pbch_t *q, 
-                                  uint8_t bch_payload[SRSLTE_BCH_PAYLOAD_LEN], 
-                                  cf_t *slot1_symbols[SRSLTE_MAX_PORTS]);
-=======
                            cf_t *slot1_symbols, 
                            cf_t *ce_slot1[SRSLTE_MAX_PORTS], 
                            float noise_estimate, 
@@ -113,23 +102,15 @@
 SRSLTE_API int srslte_pbch_encode(srslte_pbch_t *q, 
                            uint8_t bch_payload[SRSLTE_BCH_PAYLOAD_LEN], 
                            cf_t *slot1_symbols[SRSLTE_MAX_PORTS]);
->>>>>>> 94f2e84f
 
 SRSLTE_API void srslte_pbch_decode_reset(srslte_pbch_t *q);
 
 SRSLTE_API void srslte_pbch_mib_unpack(uint8_t *msg, 
-                                       srslte_cell_t *cell, 
-                                       uint32_t *sfn);
+                                srslte_cell_t *cell, 
+                                uint32_t *sfn);
 
 SRSLTE_API void srslte_pbch_mib_pack(srslte_cell_t *cell, 
-                                     uint32_t sfn, 
-                                     uint8_t *msg);
+                              uint32_t sfn, 
+                              uint8_t *msg);
 
-<<<<<<< HEAD
-SRSLTE_API void srslte_pbch_mib_fprint(FILE *stream, 
-                                       srslte_cell_t *cell, 
-                                       uint32_t sfn);
-
-=======
->>>>>>> 94f2e84f
 #endif // PBCH_