/**
 *
 * \section COPYRIGHT
 *
 * Copyright 2013-2015 Software Radio Systems Limited
 *
 * \section LICENSE
 *
 * This file is part of the srsLTE library.
 *
 * srsLTE is free software: you can redistribute it and/or modify
 * it under the terms of the GNU Affero General Public License as
 * published by the Free Software Foundation, either version 3 of
 * the License, or (at your option) any later version.
 *
 * srsLTE is distributed in the hope that it will be useful,
 * but WITHOUT ANY WARRANTY; without even the implied warranty of
 * MERCHANTABILITY or FITNESS FOR A PARTICULAR PURPOSE.  See the
 * GNU Affero General Public License for more details.
 *
 * A copy of the GNU Affero General Public License can be found in
 * the LICENSE file in the top-level directory of this distribution
 * and at http://www.gnu.org/licenses/.
 *
 */

#include <uhd.h>
#include <sys/time.h>
#include <string.h>
#include <unistd.h>
#include <pthread.h>

#include "srslte/srslte.h"
#include "rf_uhd_imp.h"
#include "srslte/rf/rf.h"
#include "uhd_c_api.h"

typedef struct {
  uhd_usrp_handle usrp;
  uhd_rx_streamer_handle rx_stream;
  uhd_tx_streamer_handle tx_stream;
  
  uhd_rx_metadata_handle rx_md, rx_md_first; 
  uhd_tx_metadata_handle tx_md; 
  
  uhd_meta_range_handle rx_gain_range;
  size_t rx_nof_samples;
  size_t tx_nof_samples;
  double tx_rate;
  bool dynamic_rate; 
} rf_uhd_handler_t;

void suppress_handler(const char *x)
{
  // do nothing
}

srslte_rf_error_handler_t uhd_error_handler = NULL; 

void msg_handler(const char *msg)
{
  srslte_rf_error_t error; 
  if(0 == strcmp(msg, "O")) {
    error.type = SRSLTE_RF_ERROR_OVERFLOW;
  } else if(0 == strcmp(msg, "D")) {
    error.type = SRSLTE_RF_ERROR_OVERFLOW;
  }else if(0 == strcmp(msg, "U")) {
    error.type = SRSLTE_RF_ERROR_UNDERFLOW;
  } else if(0 == strcmp(msg, "L")) {
    error.type = SRSLTE_RF_ERROR_LATE;
  }
  if (uhd_error_handler) {
    uhd_error_handler(error);
  }
}

void rf_uhd_suppress_stdout(void *h) {
  rf_uhd_register_msg_handler_c(suppress_handler);
}

void rf_uhd_register_error_handler(void *notused, srslte_rf_error_handler_t new_handler)
{
  uhd_error_handler = new_handler;
  rf_uhd_register_msg_handler_c(msg_handler);
}

static bool find_string(uhd_string_vector_handle h, char *str) 
{
  char buff[128];
  size_t n;
  uhd_string_vector_size(h, &n);
  for (int i=0;i<n;i++) {
    uhd_string_vector_at(h, i, buff, 128);
    if (strstr(buff, str)) {
      return true; 
    }
  }
  return false; 
}

static bool isLocked(rf_uhd_handler_t *handler, char *sensor_name, uhd_sensor_value_handle *value_h)
{
  bool val_out = false; 
  
  if (sensor_name) {
    uhd_usrp_get_rx_sensor(handler->usrp, sensor_name, 0, value_h);
    uhd_sensor_value_to_bool(*value_h, &val_out);
  } else {
    usleep(500);
    val_out = true; 
  }
    
  return val_out;
}

bool rf_uhd_rx_wait_lo_locked(void *h)
{
  rf_uhd_handler_t *handler = (rf_uhd_handler_t*) h;
  
  uhd_string_vector_handle mb_sensors;
  uhd_string_vector_handle rx_sensors;
  char *sensor_name;
  uhd_sensor_value_handle value_h;
  uhd_string_vector_make(&mb_sensors);
  uhd_string_vector_make(&rx_sensors);
  uhd_sensor_value_make_from_bool(&value_h, "", true, "True", "False");
  uhd_usrp_get_mboard_sensor_names(handler->usrp, 0, &mb_sensors);
  uhd_usrp_get_rx_sensor_names(handler->usrp, 0, &rx_sensors);

  if (find_string(rx_sensors, "lo_locked")) {
    sensor_name = "lo_locked";
  } else if (find_string(mb_sensors, "ref_locked")) {
    sensor_name = "ref_locked";
  } else {
    sensor_name = NULL;
  }
  
  double report = 0.0;
  while (!isLocked(handler, sensor_name, &value_h) && report < 30.0) {
    report += 0.1;
    usleep(1000);
  }

  bool val = isLocked(handler, sensor_name, &value_h);
  
  uhd_string_vector_free(&mb_sensors);
  uhd_string_vector_free(&rx_sensors);
  uhd_sensor_value_free(&value_h);

  return val;
}

void rf_uhd_set_tx_cal(void *h, srslte_rf_cal_t *cal)
{
  
}

void rf_uhd_set_rx_cal(void *h, srslte_rf_cal_t *cal) 
{
  
}


int rf_uhd_start_rx_stream(void *h)
{
  rf_uhd_handler_t *handler = (rf_uhd_handler_t*) h;
  uhd_stream_cmd_t stream_cmd = {
        .stream_mode = UHD_STREAM_MODE_START_CONTINUOUS,
        .stream_now = true
  };  
  uhd_rx_streamer_issue_stream_cmd(handler->rx_stream, &stream_cmd);
  return 0;
}

int rf_uhd_stop_rx_stream(void *h)
{
  rf_uhd_handler_t *handler = (rf_uhd_handler_t*) h;
  uhd_stream_cmd_t stream_cmd = {
        .stream_mode = UHD_STREAM_MODE_STOP_CONTINUOUS,
        .stream_now = true
  };  
  uhd_rx_streamer_issue_stream_cmd(handler->rx_stream, &stream_cmd);
  return 0;
}

void rf_uhd_flush_buffer(void *h)
{
  int n; 
  cf_t tmp[1024];
  do {
    n = rf_uhd_recv_with_time(h, tmp, 1024, 0, NULL, NULL);
  } while (n > 0);  
}

bool rf_uhd_has_rssi(void *h) {
  rf_uhd_handler_t *handler = (rf_uhd_handler_t*) h;  
  uhd_string_vector_handle rx_sensors;  
  uhd_string_vector_make(&rx_sensors);
  uhd_usrp_get_rx_sensor_names(handler->usrp, 0, &rx_sensors);
  bool ret = find_string(rx_sensors, "rssi"); 
  uhd_string_vector_free(&rx_sensors);
  return ret; 
}

float rf_uhd_get_rssi(void *h) {
  rf_uhd_handler_t *handler = (rf_uhd_handler_t*) h;  
  uhd_sensor_value_handle value;  
  uhd_sensor_value_make_from_realnum(&value, "rssi", 0, "dBm", "%f");
  uhd_usrp_get_rx_sensor(handler->usrp, "rssi", 0, &value);
  double val_out; 
  uhd_sensor_value_to_realnum(value, &val_out);
  uhd_sensor_value_free(&value);
  return val_out; 
}

int rf_uhd_open(char *args, void **h)
{
  if (h) {
    *h = NULL; 
    
    rf_uhd_handler_t *handler = (rf_uhd_handler_t*) malloc(sizeof(rf_uhd_handler_t));
    if (!handler) {
      perror("malloc");
      return -1; 
    }
    *h = handler; 
    
    /* Set priority to UHD threads */
    uhd_set_thread_priority(uhd_default_thread_priority, true);
    
    /* Set correct options for the USRP device */
    uhd_string_vector_handle devices_str;
    uhd_string_vector_make(&devices_str);
    uhd_usrp_find("", &devices_str);
    
    // Allow NULL parameter
    if (args == NULL) {
      args = "";
    }
    
    /* If device type or name not given in args, choose a B200 */
    if (args[0]=='\0') {
      // If B200 is available, use it
      if (find_string(devices_str, "type=b200") && !strstr(args, "recv_frame_size")) {
        args = "type=b200,recv_frame_size=9232,send_frame_size=9232";
      }
    }
    
    /* Create UHD handler */
    printf("Opening USRP with args: %s\n", args);
    uhd_error error = uhd_usrp_make(&handler->usrp, args);
    if (error) {
      fprintf(stderr, "Error opening UHD: code %d\n", error);
      return -1; 
    }
      
    size_t channel = 0;
    uhd_stream_args_t stream_args = {
          .cpu_format = "fc32",
          .otw_format = "sc16",
          .args = "",
          .channel_list = &channel,
          .n_channels = 1
      };
      
    /* Initialize rx and tx stremers */
    uhd_rx_streamer_make(&handler->rx_stream);
    error = uhd_usrp_get_rx_stream(handler->usrp, &stream_args, handler->rx_stream);
    if (error) {
      fprintf(stderr, "Error opening RX stream: %d\n", error);
      return -1; 
    }
    uhd_tx_streamer_make(&handler->tx_stream);
    error = uhd_usrp_get_tx_stream(handler->usrp, &stream_args, handler->tx_stream);
    if (error) {
      fprintf(stderr, "Error opening TX stream: %d\n", error);
      return -1; 
    }
    
    uhd_rx_streamer_max_num_samps(handler->rx_stream, &handler->rx_nof_samples);
    uhd_tx_streamer_max_num_samps(handler->tx_stream, &handler->tx_nof_samples);
    
    uhd_meta_range_make(&handler->rx_gain_range); 
    uhd_usrp_get_rx_gain_range(handler->usrp, "", 0, handler->rx_gain_range);

    // Make metadata objects for RX/TX
    uhd_rx_metadata_make(&handler->rx_md);
    uhd_rx_metadata_make(&handler->rx_md_first);
    uhd_tx_metadata_make(&handler->tx_md, false, 0, 0, false, false);
  
    /* Find out if the master clock rate is configurable */
    double cur_clock, new_clock; 
    uhd_usrp_get_master_clock_rate(handler->usrp, 0, &cur_clock);
    printf("Trying to dynamically change Master clock...\n");
    uhd_usrp_set_master_clock_rate(handler->usrp, cur_clock/2, 0);
    uhd_usrp_get_master_clock_rate(handler->usrp, 0, &new_clock);
    if (new_clock == cur_clock) {
      handler->dynamic_rate = false; 
      /* Master clock rate is not configurable. Check if it is compatible with LTE */
      int cur_clock_i = (int) cur_clock;
      if (cur_clock_i % 1920000) {
        fprintf(stderr, "Error: LTE sampling rates are not supported. Master clock rate is %.1f MHz\n", cur_clock/1e6);
        return -1; 
      } else {
        printf("Master clock is not configurable. Using standard symbol sizes and sampling rates.\n");
        srslte_use_standard_symbol_size(true);
      }
    } else {
      printf("Master clock is configurable. Using reduced symbol sizes and sampling rates.\n");
      handler->dynamic_rate = true; 
    }
  
    return 0;
  } else {
    return SRSLTE_ERROR_INVALID_INPUTS; 
  }
}


int rf_uhd_close(void *h)
{
  rf_uhd_stop_rx_stream(h);
  
  /** Something else to close the USRP?? */
  return 0;
}

void rf_uhd_set_master_clock_rate(void *h, double rate) {
  rf_uhd_handler_t *handler = (rf_uhd_handler_t*) h;
  if (handler->dynamic_rate) {
    uhd_usrp_set_master_clock_rate(handler->usrp, rate, 0);
  }
}

bool rf_uhd_is_master_clock_dynamic(void *h) {
  rf_uhd_handler_t *handler = (rf_uhd_handler_t*) h;
  return handler->dynamic_rate;
}

double rf_uhd_set_rx_srate(void *h, double freq)
{
  rf_uhd_handler_t *handler = (rf_uhd_handler_t*) h;
  uhd_usrp_set_rx_rate(handler->usrp, freq, 0);
  uhd_usrp_get_rx_rate(handler->usrp, 0, &freq);
  return freq; 
}

double rf_uhd_set_tx_srate(void *h, double freq)
{
  rf_uhd_handler_t *handler = (rf_uhd_handler_t*) h;
  uhd_usrp_set_tx_rate(handler->usrp, freq, 0);
  uhd_usrp_get_tx_rate(handler->usrp, 0, &freq);
  handler->tx_rate = freq;
  return freq; 
}

double rf_uhd_set_rx_gain(void *h, double gain)
{
  rf_uhd_handler_t *handler = (rf_uhd_handler_t*) h;
  uhd_usrp_set_rx_gain(handler->usrp, gain, 0, "");
  uhd_usrp_get_rx_gain(handler->usrp, 0, "", &gain);
  return gain;
}

double rf_uhd_set_tx_gain(void *h, double gain)
{
  rf_uhd_handler_t *handler = (rf_uhd_handler_t*) h;
  uhd_usrp_set_tx_gain(handler->usrp, gain, 0, "");
  uhd_usrp_get_tx_gain(handler->usrp, 0, "", &gain);
  return gain;
}

double rf_uhd_get_rx_gain(void *h)
{
  rf_uhd_handler_t *handler = (rf_uhd_handler_t*) h;
  double gain; 
  uhd_usrp_get_rx_gain(handler->usrp, 0, "", &gain);
  return gain;
}

double rf_uhd_get_tx_gain(void *h)
{
  rf_uhd_handler_t *handler = (rf_uhd_handler_t*) h;
  double gain; 
  uhd_usrp_get_tx_gain(handler->usrp, 0, "", &gain);
  return gain;
}

double rf_uhd_set_rx_freq(void *h, double freq)
{
  uhd_tune_request_t tune_request = {
      .target_freq = freq,
      .rf_freq_policy = UHD_TUNE_REQUEST_POLICY_AUTO,
      .dsp_freq_policy = UHD_TUNE_REQUEST_POLICY_AUTO,
  };
  uhd_tune_result_t tune_result;
  rf_uhd_handler_t *handler = (rf_uhd_handler_t*) h;
  uhd_usrp_set_rx_freq(handler->usrp, &tune_request, 0, &tune_result);
  uhd_usrp_get_rx_freq(handler->usrp, 0, &freq);
  return freq;
}

double rf_uhd_set_tx_freq(void *h, double freq)
{
  uhd_tune_request_t tune_request = {
      .target_freq = freq,
      .rf_freq_policy = UHD_TUNE_REQUEST_POLICY_AUTO,
      .dsp_freq_policy = UHD_TUNE_REQUEST_POLICY_AUTO,
  };
  uhd_tune_result_t tune_result;
  rf_uhd_handler_t *handler = (rf_uhd_handler_t*) h;
  uhd_usrp_set_tx_freq(handler->usrp, &tune_request, 0, &tune_result);
  uhd_usrp_get_tx_freq(handler->usrp, 0, &freq);
  return freq;
}


void rf_uhd_get_time(void *h, time_t *secs, double *frac_secs) {
  rf_uhd_handler_t *handler = (rf_uhd_handler_t*) h;
  uhd_usrp_get_time_now(handler->usrp, 0, secs, frac_secs);
}

int rf_uhd_recv_with_time(void *h,
                    void *data,
                    uint32_t nsamples,
                    bool blocking,
                    time_t *secs,
                    double *frac_secs) 
{
  
  rf_uhd_handler_t *handler = (rf_uhd_handler_t*) h;
  size_t rxd_samples;
  uhd_rx_metadata_handle *md = &handler->rx_md_first; 
  int trials = 0; 
  if (blocking) {
    int n = 0;
    cf_t *data_c = (cf_t*) data;
    do {
      size_t rx_samples = handler->rx_nof_samples;
             
      if (rx_samples > nsamples - n) {
        rx_samples = nsamples - n; 
      }
      void *buff = (void*) &data_c[n];
      void **buffs_ptr = (void**) &buff;
      uhd_error error = uhd_rx_streamer_recv(handler->rx_stream, buffs_ptr, 
                                             rx_samples, md, 5.0, false, &rxd_samples);
      
      if (error) {
        fprintf(stderr, "Error receiving from UHD: %d\n", error);
        return -1; 
      }
      md = &handler->rx_md; 
      n += rxd_samples;
<<<<<<< HEAD
=======
      trials++;
>>>>>>> 3fd5eb45
    } while (n < nsamples && trials < 100);
  } else {
    void **buffs_ptr = (void**) &data;
    return uhd_rx_streamer_recv(handler->rx_stream, buffs_ptr, 
                                             nsamples, md, 0.0, false, &rxd_samples);
  }
  if (secs && frac_secs) {
    uhd_rx_metadata_time_spec(handler->rx_md_first, secs, frac_secs);
  }
  return nsamples;
}
                   
int rf_uhd_send_timed(void *h,
                     void *data,
                     int nsamples,
                     time_t secs,
                     double frac_secs,                      
                     bool has_time_spec,
                     bool blocking,
                     bool is_start_of_burst,
                     bool is_end_of_burst) 
{
  rf_uhd_handler_t* handler = (rf_uhd_handler_t*) h;
  
  size_t txd_samples;
  if (has_time_spec) {
    uhd_tx_metadata_set_time_spec(&handler->tx_md, secs, frac_secs);
  }
  int trials = 0; 
  if (blocking) {
    int n = 0;
    cf_t *data_c = (cf_t*) data;
    do {
      size_t tx_samples = handler->tx_nof_samples;
      
      // First packet is start of burst if so defined, others are never 
      if (n == 0) {
        uhd_tx_metadata_set_start(&handler->tx_md, is_start_of_burst);
      } else {
        uhd_tx_metadata_set_start(&handler->tx_md, false);
      }
      
      // middle packets are never end of burst, last one as defined
      if (nsamples - n > tx_samples) {
        uhd_tx_metadata_set_end(&handler->tx_md, false);
      } else {
        tx_samples = nsamples - n; 
        uhd_tx_metadata_set_end(&handler->tx_md, is_end_of_burst);
      }
      
      void *buff = (void*) &data_c[n];
      const void **buffs_ptr = (const void**) &buff;
      uhd_error error = uhd_tx_streamer_send(handler->tx_stream, buffs_ptr, 
                                             tx_samples, &handler->tx_md, 3.0, &txd_samples);
      if (error) {
        fprintf(stderr, "Error sending to UHD: %d\n", error);
        return -1; 
      }
      // Increase time spec 
      uhd_tx_metadata_add_time_spec(&handler->tx_md, txd_samples/handler->tx_rate);
      n += txd_samples;
<<<<<<< HEAD
=======
      trials++;
>>>>>>> 3fd5eb45
    } while (n < nsamples && trials < 100);
    return nsamples;
  } else {
    const void **buffs_ptr = (const void**) &data;
    uhd_tx_metadata_set_start(&handler->tx_md, is_start_of_burst);
    uhd_tx_metadata_set_end(&handler->tx_md, is_end_of_burst);
    return uhd_tx_streamer_send(handler->tx_stream, buffs_ptr, nsamples, &handler->tx_md, 0.0, &txd_samples);
  }
}
<|MERGE_RESOLUTION|>--- conflicted
+++ resolved
@@ -452,10 +452,7 @@
       }
       md = &handler->rx_md; 
       n += rxd_samples;
-<<<<<<< HEAD
-=======
       trials++;
->>>>>>> 3fd5eb45
     } while (n < nsamples && trials < 100);
   } else {
     void **buffs_ptr = (void**) &data;
@@ -517,10 +514,7 @@
       // Increase time spec 
       uhd_tx_metadata_add_time_spec(&handler->tx_md, txd_samples/handler->tx_rate);
       n += txd_samples;
-<<<<<<< HEAD
-=======
       trials++;
->>>>>>> 3fd5eb45
     } while (n < nsamples && trials < 100);
     return nsamples;
   } else {
