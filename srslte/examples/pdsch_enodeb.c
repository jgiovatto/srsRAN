/**
 *
 * \section COPYRIGHT
 *
 * Copyright 2013-2015 The srsLTE Developers. See the
 * COPYRIGHT file at the top-level directory of this distribution.
 *
 * \section LICENSE
 *
 * This file is part of the srsLTE library.
 *
 * srsLTE is free software: you can redistribute it and/or modify
 * it under the terms of the GNU Affero General Public License as
 * published by the Free Software Foundation, either version 3 of
 * the License, or (at your option) any later version.
 *
 * srsLTE is distributed in the hope that it will be useful,
 * but WITHOUT ANY WARRANTY; without even the implied warranty of
 * MERCHANTABILITY or FITNESS FOR A PARTICULAR PURPOSE.  See the
 * GNU Affero General Public License for more details.
 *
 * A copy of the GNU Affero General Public License can be found in
 * the LICENSE file in the top-level directory of this distribution
 * and at http://www.gnu.org/licenses/.
 *
 */

#include <stdio.h>
#include <stdlib.h>
#include <string.h>
#include <strings.h>
#include <unistd.h>
#include <sys/select.h>
#include <pthread.h>
#include <semaphore.h>
#include <signal.h>

#include "srslte/srslte.h"


#define UE_CRNTI 0x1234


#ifndef DISABLE_UHD
#include "srslte/cuhd/cuhd.h"
void *uhd;
#else
#warning Compiling pdsch_ue with no UHD support
#endif

char *output_file_name = NULL;

#define LEFT_KEY  68
#define RIGHT_KEY 67
#define UP_KEY    65
#define DOWN_KEY  66

srslte_cell_t cell = {
  25,            // nof_prb
  1,            // nof_ports
  0,            // bw idx 
  0,            // cell_id
  SRSLTE_CP_NORM,       // cyclic prefix
  SRSLTE_PHICH_R_1,          // PHICH resources      
  SRSLTE_PHICH_NORM    // PHICH length
};
  
int net_port = -1; // -1 generates random data

uint32_t cfi=2;
uint32_t mcs_idx = 1, last_mcs_idx = 1;
int nof_frames = -1;

char *uhd_args = "";
float uhd_amp = 0.8, uhd_gain = 70.0, uhd_freq = 2400000000;

bool null_file_sink=false; 
srslte_filesink_t fsink;
srslte_ofdm_t ifft;
srslte_pbch_t pbch;
srslte_pcfich_t pcfich;
srslte_pdcch_t pdcch;
srslte_pdsch_t pdsch;
srslte_pdsch_cfg_t pdsch_cfg; 
srslte_softbuffer_tx_t softbuffer; 
srslte_regs_t regs;
srslte_ra_dl_dci_t ra_dl;  

cf_t *sf_buffer = NULL, *output_buffer = NULL;
int sf_n_re, sf_n_samples;

pthread_t net_thread; 
void *net_thread_fnc(void *arg);
sem_t net_sem;
bool net_packet_ready = false; 
srslte_netsource_t net_source; 
srslte_netsink_t net_sink; 

int prbset_num = 1, last_prbset_num = 1; 
int prbset_orig = 0; 


void usage(char *prog) {
  printf("Usage: %s [agmfoncvpu]\n", prog);
#ifndef DISABLE_UHD
  printf("\t-a UHD args [Default %s]\n", uhd_args);
  printf("\t-l UHD amplitude [Default %.2f]\n", uhd_amp);
  printf("\t-g UHD TX gain [Default %.2f dB]\n", uhd_gain);
  printf("\t-f UHD TX frequency [Default %.1f MHz]\n", uhd_freq / 1000000);
#else
  printf("\t   UHD is disabled. CUHD library not available\n");
#endif
  printf("\t-o output_file [Default USRP]\n");
  printf("\t-m MCS index [Default %d]\n", mcs_idx);
  printf("\t-n number of frames [Default %d]\n", nof_frames);
  printf("\t-c cell id [Default %d]\n", cell.id);
  printf("\t-p nof_prb [Default %d]\n", cell.nof_prb);
  printf("\t-u listen TCP port for input data (-1 is random) [Default %d]\n", net_port);
  printf("\t-v [set srslte_verbose to debug, default none]\n");
}

void parse_args(int argc, char **argv) {
  int opt;
  while ((opt = getopt(argc, argv, "aglfmoncpvu")) != -1) {
    switch (opt) {
    case 'a':
      uhd_args = argv[optind];
      break;
    case 'g':
      uhd_gain = atof(argv[optind]);
      break;
    case 'l':
      uhd_amp = atof(argv[optind]);
      break;
    case 'f':
      uhd_freq = atof(argv[optind]);
      break;
    case 'o':
      output_file_name = argv[optind];
      break;
    case 'm':
      mcs_idx = atoi(argv[optind]);
      break;
    case 'u':
      net_port = atoi(argv[optind]);
      break;
    case 'n':
      nof_frames = atoi(argv[optind]);
      break;
    case 'p':
      cell.nof_prb = atoi(argv[optind]);
      break;
    case 'c':
      cell.id = atoi(argv[optind]);
      break;
    case 'v':
      srslte_verbose++;
      break;
    default:
      usage(argv[0]);
      exit(-1);
    }
  }
#ifdef DISABLE_UHD
  if (!output_file_name) {
    usage(argv[0]);
    exit(-1);
  }
#endif
}

void base_init() {
  
  /* init memory */
  sf_buffer = malloc(sizeof(cf_t) * sf_n_re);
  if (!sf_buffer) {
    perror("malloc");
    exit(-1);
  }
  output_buffer = malloc(sizeof(cf_t) * sf_n_samples);
  if (!output_buffer) {
    perror("malloc");
    exit(-1);
  }
  /* open file or USRP */
  if (output_file_name) {
    if (strcmp(output_file_name, "NULL")) {
      if (srslte_filesink_init(&fsink, output_file_name, SRSLTE_COMPLEX_FLOAT_BIN)) {
        fprintf(stderr, "Error opening file %s\n", output_file_name);
        exit(-1);
      }      
      null_file_sink = false; 
    } else {
      null_file_sink = true; 
    }
  } else {
#ifndef DISABLE_UHD
    printf("Opening UHD device...\n");
    if (cuhd_open(uhd_args, &uhd)) {
      fprintf(stderr, "Error opening uhd\n");
      exit(-1);
    }
#else
    printf("Error UHD not available. Select an output file\n");
    exit(-1);
#endif
  }
  
  if (net_port > 0) {
    if (srslte_netsource_init(&net_source, "0.0.0.0", net_port, SRSLTE_NETSOURCE_TCP)) {
      fprintf(stderr, "Error creating input UDP socket at port %d\n", net_port);
      exit(-1);
    }
    if (null_file_sink) {
      if (srslte_netsink_init(&net_sink, "127.0.0.1", net_port+1, SRSLTE_NETSINK_TCP)) {
        fprintf(stderr, "Error sink\n");
        exit(-1);
      }      
    }
    if (sem_init(&net_sem, 0, 1)) {
      perror("sem_init");
      exit(-1);
    }
  }

  /* create ifft object */
  if (srslte_ofdm_tx_init(&ifft, SRSLTE_CP_NORM, cell.nof_prb)) {
    fprintf(stderr, "Error creating iFFT object\n");
    exit(-1);
  }
  srslte_ofdm_set_normalize(&ifft, true);
  if (srslte_pbch_init(&pbch, cell)) {
    fprintf(stderr, "Error creating PBCH object\n");
    exit(-1);
  }

  if (srslte_regs_init(&regs, cell)) {
    fprintf(stderr, "Error initiating regs\n");
    exit(-1);
  }

  if (srslte_pcfich_init(&pcfich, &regs, cell)) {
    fprintf(stderr, "Error creating PBCH object\n");
    exit(-1);
  }

  if (srslte_regs_set_cfi(&regs, cfi)) {
    fprintf(stderr, "Error setting CFI\n");
    exit(-1);
  }

  if (srslte_pdcch_init(&pdcch, &regs, cell)) {
    fprintf(stderr, "Error creating PDCCH object\n");
    exit(-1);
  }

  if (srslte_pdsch_init(&pdsch, cell)) {
    fprintf(stderr, "Error creating PDSCH object\n");
    exit(-1);
  }
  
  srslte_pdsch_set_rnti(&pdsch, UE_CRNTI);
  
  if (srslte_softbuffer_tx_init(&softbuffer, cell.nof_prb)) {
    fprintf(stderr, "Error initiating soft buffer\n");
    exit(-1);
  }
}

void base_free() {

  srslte_softbuffer_tx_free(&softbuffer);
  srslte_pdsch_free(&pdsch);
  srslte_pdcch_free(&pdcch);
  srslte_regs_free(&regs);
  srslte_pbch_free(&pbch);

  srslte_ofdm_tx_free(&ifft);

  if (sf_buffer) {
    free(sf_buffer);
  }
  if (output_buffer) {
    free(output_buffer);
  }
  if (output_file_name) {
    if (!null_file_sink) {
      srslte_filesink_free(&fsink);      
    }
  } else {
#ifndef DISABLE_UHD
    cuhd_close(&uhd);
#endif
  }
  
  if (net_port > 0) {
    srslte_netsource_free(&net_source);
    sem_close(&net_sem);
  }  
}


bool go_exit = false; 
void sig_int_handler(int signo)
{
  printf("SIGINT received. Exiting...\n");
  if (signo == SIGINT) {
    go_exit = true;
  }
}



unsigned int
reverse(register unsigned int x)
{
    x = (((x & 0xaaaaaaaa) >> 1) | ((x & 0x55555555) << 1));
    x = (((x & 0xcccccccc) >> 2) | ((x & 0x33333333) << 2));
    x = (((x & 0xf0f0f0f0) >> 4) | ((x & 0x0f0f0f0f) << 4));
    x = (((x & 0xff00ff00) >> 8) | ((x & 0x00ff00ff) << 8));
    return((x >> 16) | (x << 16));

}

uint32_t prbset_to_bitmask() {
  uint32_t mask=0;
  int nb = (int) ceilf((float) cell.nof_prb / srslte_ra_type0_P(cell.nof_prb));
  for (int i=0;i<nb;i++) {
    if (i >= prbset_orig && i < prbset_orig + prbset_num) {
      mask = mask | (0x1<<i);     
    }
  }
  return reverse(mask)>>(32-nb); 
}

int update_radl() {
  
  bzero(&ra_dl, sizeof(srslte_ra_dl_dci_t));
  ra_dl.harq_process = 0;
  ra_dl.mcs_idx = mcs_idx;
  ra_dl.ndi = 0;
  ra_dl.rv_idx = 0;
  ra_dl.alloc_type = SRSLTE_RA_ALLOC_TYPE0;
  ra_dl.type0_alloc.rbg_bitmask = prbset_to_bitmask();

  srslte_ra_pdsch_fprint(stdout, &ra_dl, cell.nof_prb);
  srslte_ra_dl_grant_t dummy_grant; 
  srslte_ra_nbits_t dummy_nbits;
  srslte_ra_dl_dci_to_grant(&ra_dl, cell.nof_prb, true, &dummy_grant);
  srslte_ra_dl_grant_to_nbits(&dummy_grant, cfi, cell, 0, &dummy_nbits);
  srslte_ra_dl_grant_fprint(stdout, &dummy_grant);
  printf("Type new MCS index and press Enter: "); fflush(stdout);
 
  return 0; 
}

/* Read new MCS from stdin */
int update_control() {
  char input[128];
  
  fd_set set; 
  FD_ZERO(&set);
  FD_SET(0, &set);
  
  struct timeval to; 
  to.tv_sec = 0; 
  to.tv_usec = 0; 

  int n = select(1, &set, NULL, NULL, &to);
  if (n == 1) {
    // stdin ready
    if (fgets(input, sizeof(input), stdin)) {
      if(input[0] == 27) {
        switch(input[2]) {
          case RIGHT_KEY:
            if (prbset_orig  + prbset_num < (int) ceilf((float) cell.nof_prb / srslte_ra_type0_P(cell.nof_prb)))
              prbset_orig++;
            break;
          case LEFT_KEY:
            if (prbset_orig > 0)
              prbset_orig--;
            break;
          case UP_KEY:
            if (prbset_num < (int) ceilf((float) cell.nof_prb / srslte_ra_type0_P(cell.nof_prb)))
              prbset_num++;
            break;
          case DOWN_KEY:
            last_prbset_num = prbset_num;
            if (prbset_num > 0)
              prbset_num--;          
            break;          
        }
      } else {
        last_mcs_idx = mcs_idx; 
        mcs_idx = atoi(input);          
      }
      bzero(input,sizeof(input));
      if (update_radl()) {
        printf("Trying with last known MCS index\n");
        mcs_idx = last_mcs_idx; 
        prbset_num = last_prbset_num; 
        return update_radl();
      }
    }
    return 0; 
  } else if (n < 0) {
    // error
    perror("select");
    return -1; 
  } else {
    return 0; 
  }
}

<<<<<<< HEAD
#define DATA_BUFF_SZ    1024*128
uint8_t data[8*DATA_BUFF_SZ], data_unpacked[DATA_BUFF_SZ];
=======
#define DATA_BUFF_SZ    1000
uint8_t data[8*DATA_BUFF_SZ], data2[DATA_BUFF_SZ];
>>>>>>> d4c214db
uint8_t data_tmp[DATA_BUFF_SZ];

/** Function run in a separate thread to receive UDP data */
void *net_thread_fnc(void *arg) {
  int n; 
  int rpm = 0, wpm=0; 
  
  do {
    n = srslte_netsource_read(&net_source, &data2[rpm], DATA_BUFF_SZ-rpm);
    if (n > 0) {
      int nbytes = 1+(pdsch_cfg.grant.mcs.tbs-1)/8;
      rpm += n; 
      INFO("received %d bytes. rpm=%d/%d\n",n,rpm,nbytes);
      wpm = 0; 
      while (rpm >= nbytes) {
        // wait for packet to be transmitted
        sem_wait(&net_sem);
        memcpy(data, &data2[wpm], nbytes);          
        INFO("Sent %d/%d bytes ready\n", nbytes, rpm);
        rpm -= nbytes;          
        wpm += nbytes; 
        net_packet_ready = true; 
      }
      if (wpm > 0) {
        INFO("%d bytes left in buffer for next packet\n", rpm);
        memcpy(data2, &data2[wpm], rpm * sizeof(uint8_t));
      }
    } else if (n == 0) {
      rpm = 0; 
    } else {
      fprintf(stderr, "Error receiving from network\n");
      exit(-1);
    }      
  } while(n >= 0);
  return NULL;
}

int main(int argc, char **argv) {
  int nf=0, sf_idx=0, N_id_2=0;
  cf_t pss_signal[SRSLTE_PSS_LEN];
  float sss_signal0[SRSLTE_SSS_LEN]; // for subframe 0
  float sss_signal5[SRSLTE_SSS_LEN]; // for subframe 5
  uint8_t bch_payload[SRSLTE_BCH_PAYLOAD_LEN];
  int i;
  cf_t *sf_symbols[SRSLTE_MAX_PORTS];
  cf_t *slot1_symbols[SRSLTE_MAX_PORTS];
  srslte_dci_msg_t dci_msg;
  srslte_dci_location_t locations[SRSLTE_NSUBFRAMES_X_FRAME][30];
  uint32_t sfn; 
  srslte_chest_dl_t est; 
  
#ifdef DISABLE_UHD
  if (argc < 3) {
    usage(argv[0]);
    exit(-1);
  }
#endif

  parse_args(argc, argv);

  N_id_2 = cell.id % 3;
  sf_n_re = 2 * SRSLTE_CP_NORM_NSYMB * cell.nof_prb * SRSLTE_NRE;
  sf_n_samples = 2 * SRSLTE_SLOT_LEN(srslte_symbol_sz(cell.nof_prb));

  cell.phich_length = SRSLTE_PHICH_NORM;
  cell.phich_resources = SRSLTE_PHICH_R_1;
  sfn = 0;

  prbset_num = (int) ceilf((float) cell.nof_prb / srslte_ra_type0_P(cell.nof_prb)); 
  last_prbset_num = prbset_num; 
  
  /* this *must* be called after setting slot_len_* */
  base_init();

  /* Generate PSS/SSS signals */
  srslte_pss_generate(pss_signal, N_id_2);
  srslte_sss_generate(sss_signal0, sss_signal5, cell.id);
  
  /* Generate CRS signals */
  if (srslte_chest_dl_init(&est, cell)) {
    fprintf(stderr, "Error initializing equalizer\n");
    exit(-1);
  }

  for (i = 0; i < SRSLTE_MAX_PORTS; i++) { // now there's only 1 port
    sf_symbols[i] = sf_buffer;
    slot1_symbols[i] = &sf_buffer[SRSLTE_SLOT_LEN_RE(cell.nof_prb, cell.cp)];
  }

#ifndef DISABLE_UHD


  sigset_t sigset;
  sigemptyset(&sigset);
  sigaddset(&sigset, SIGINT);
  sigprocmask(SIG_UNBLOCK, &sigset, NULL);
  signal(SIGINT, sig_int_handler);

  if (!output_file_name) {
    cuhd_set_master_clock_rate(uhd, 30.72e6);        
    printf("Set TX rate: %.2f MHz\n",
        cuhd_set_tx_srate(uhd, srslte_sampling_freq_hz(cell.nof_prb)) / 1000000);
    printf("Set TX gain: %.1f dB\n", cuhd_set_tx_gain(uhd, uhd_gain));
    printf("Set TX freq: %.2f MHz\n",
        cuhd_set_tx_freq(uhd, uhd_freq) / 1000000);
  }
#endif

  if (update_radl(sf_idx)) {
    exit(-1);
  }
  
  if (net_port > 0) {
    if (pthread_create(&net_thread, NULL, net_thread_fnc, NULL)) {
      perror("pthread_create");
      exit(-1);
    }
  }
  
  /* Initiate valid DCI locations */
  for (i=0;i<SRSLTE_NSUBFRAMES_X_FRAME;i++) {
    srslte_pdcch_ue_locations(&pdcch, locations[i], 30, i, cfi, UE_CRNTI);
    
  }
    
  nf = 0;
  
  bool send_data = false; 
  bool start_of_burst = true; 
  srslte_softbuffer_tx_reset(&softbuffer);
  
  while ((nf < nof_frames || nof_frames == -1) && !go_exit) {
    for (sf_idx = 0; sf_idx < SRSLTE_NSUBFRAMES_X_FRAME && (nf < nof_frames || nof_frames == -1); sf_idx++) {
      bzero(sf_buffer, sizeof(cf_t) * sf_n_re);

      if (sf_idx == 0 || sf_idx == 5) {
        srslte_pss_put_slot(pss_signal, sf_buffer, cell.nof_prb, SRSLTE_CP_NORM);
        srslte_sss_put_slot(sf_idx ? sss_signal5 : sss_signal0, sf_buffer, cell.nof_prb,
            SRSLTE_CP_NORM);
      }

      srslte_refsignal_cs_put_sf(cell, 0, est.csr_signal.pilots[0][sf_idx], sf_buffer);

      srslte_pbch_mib_pack(&cell, sfn, bch_payload);
      if (sf_idx == 0) {
        srslte_pbch_encode(&pbch, bch_payload, slot1_symbols);
      }

      srslte_pcfich_encode(&pcfich, cfi, sf_symbols, sf_idx);       

      /* Update DL resource allocation from control port */
      if (update_control(sf_idx)) {
        fprintf(stderr, "Error updating parameters from control port\n");
      }
      
      /* Transmit PDCCH + PDSCH only when there is data to send */
      if (net_port > 0) {
        send_data = net_packet_ready; 
        if (net_packet_ready) {
          INFO("Transmitting packet\n",0);
        }
      } else {
        INFO("SF: %d, Generating %d random bits\n", sf_idx, pdsch_cfg.grant.mcs.tbs);
        for (i=0;i<pdsch_cfg.grant.mcs.tbs/8;i++) {
          data[i] = rand()%256;
        }
        send_data = true; 
      }        
      
      if (send_data) {
              
        /* Encode PDCCH */
        srslte_dci_msg_pack_pdsch(&ra_dl, &dci_msg, SRSLTE_DCI_FORMAT1, cell.nof_prb, false);
        INFO("Putting DCI to location: n=%d, L=%d\n", locations[sf_idx][0].ncce, locations[sf_idx][0].L);
        if (srslte_pdcch_encode(&pdcch, &dci_msg, locations[sf_idx][0], UE_CRNTI, sf_symbols, sf_idx, cfi)) {
          fprintf(stderr, "Error encoding DCI message\n");
          exit(-1);
        }

        /* Configure pdsch_cfg parameters */
        srslte_ra_dl_grant_t grant; 
        srslte_ra_dl_dci_to_grant(&ra_dl, cell.nof_prb, true, &grant);        
        if (srslte_pdsch_cfg(&pdsch_cfg, cell, &grant, cfi, sf_idx, 0)) {
          fprintf(stderr, "Error configuring PDSCH\n");
          exit(-1);
        }
       
        /* Encode PDSCH */
        if (srslte_pdsch_encode(&pdsch, &pdsch_cfg, &softbuffer, data, sf_symbols)) {
          fprintf(stderr, "Error encoding PDSCH\n");
          exit(-1);
        }        
        if (net_port > 0 && net_packet_ready) {
          if (null_file_sink) {
            srslte_bit_pack_vector(data, data_tmp, pdsch_cfg.grant.mcs.tbs);
            if (srslte_netsink_write(&net_sink, data_tmp, 1+(pdsch_cfg.grant.mcs.tbs-1)/8) < 0) {
              fprintf(stderr, "Error sending data through UDP socket\n");
            }            
          }
          net_packet_ready = false; 
          sem_post(&net_sem);
        }
      }
      
      /* Transform to OFDM symbols */
      srslte_ofdm_tx_sf(&ifft, sf_buffer, output_buffer);
      
      /* send to file or usrp */
      if (output_file_name) {
        if (!null_file_sink) {
          srslte_filesink_write(&fsink, output_buffer, sf_n_samples);          
        }
        usleep(1000);
      } else {
#ifndef DISABLE_UHD
        // FIXME
        float norm_factor = (float) cell.nof_prb/15/sqrtf(pdsch_cfg.grant.nof_prb);
        srslte_vec_sc_prod_cfc(output_buffer, uhd_amp*norm_factor, output_buffer, SRSLTE_SF_LEN_PRB(cell.nof_prb));
        cuhd_send2(uhd, output_buffer, sf_n_samples, true, start_of_burst, false);
        start_of_burst=false; 
#endif
      }
      nf++;
    }
    sfn = (sfn + 1) % 1024;
  }

  base_free();

  printf("Done\n");
  exit(0);
}

<|MERGE_RESOLUTION|>--- conflicted
+++ resolved
@@ -412,13 +412,8 @@
   }
 }
 
-<<<<<<< HEAD
 #define DATA_BUFF_SZ    1024*128
-uint8_t data[8*DATA_BUFF_SZ], data_unpacked[DATA_BUFF_SZ];
-=======
-#define DATA_BUFF_SZ    1000
 uint8_t data[8*DATA_BUFF_SZ], data2[DATA_BUFF_SZ];
->>>>>>> d4c214db
 uint8_t data_tmp[DATA_BUFF_SZ];
 
 /** Function run in a separate thread to receive UDP data */
