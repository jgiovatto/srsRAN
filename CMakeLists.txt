--- conflicted
+++ resolved
@@ -56,26 +56,16 @@
 ########################################################################
 # Options
 ########################################################################
-<<<<<<< HEAD
-option(STATIC_BUILD    "Attempt to build with static linking"   OFF)
-option(RPATH           "Enable RPATH"                           OFF)
-option(ENABLE_VOLK     "Enable VOLK SIMD library"               OFF)
-option(ENABLE_GUI      "Enable GUI"                             ON)
-option(ENABLE_SRSUE    "Build srsUE application"                ON)
-option(ENABLE_SRSENB   "Build srsENB application"               ON)
-option(ENABLE_BLADERF  "Enable BladeRF"                         ON)
-=======
 option(ENABLE_SRSUE    "Build srsUE application"                  ON)
 option(ENABLE_SRSENB   "Build srsENB application"                 ON)
 
-option(ENABLE_VOLK     "Enable use of VOLK SIMD library"          ON)
+option(ENABLE_VOLK     "Enable use of VOLK SIMD library"          OFF)
 option(ENABLE_GUI      "Enable GUI (using srsGUI)"                ON)
 option(ENABLE_BLADERF  "Enable BladeRF"                           ON)
 
 option(BUILD_STATIC    "Attempt to statically link external deps" OFF)
 option(RPATH           "Enable RPATH"                             OFF)
 
->>>>>>> a278a106
 option(USE_LTE_RATES   "Use standard LTE sampling rates"        OFF)
 
 set(GCC_ARCH native CACHE STRING "GCC compile for specific architecture.")
