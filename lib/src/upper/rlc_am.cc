/**
 *
 * \section COPYRIGHT
 *
 * Copyright 2013-2015 Software Radio Systems Limited
 *
 * \section LICENSE
 *
 * This file is part of the srsUE library.
 *
 * srsUE is free software: you can redistribute it and/or modify
 * it under the terms of the GNU Affero General Public License as
 * published by the Free Software Foundation, either version 3 of
 * the License, or (at your option) any later version.
 *
 * srsUE is distributed in the hope that it will be useful,
 * but WITHOUT ANY WARRANTY; without even the implied warranty of
 * MERCHANTABILITY or FITNESS FOR A PARTICULAR PURPOSE.  See the
 * GNU Affero General Public License for more details.
 *
 * A copy of the GNU Affero General Public License can be found in
 * the LICENSE file in the top-level directory of this distribution
 * and at http://www.gnu.org/licenses/.
 *
 */


#include "srslte/upper/rlc_am.h"

#include <iostream>
#include <sstream>

#define MOD 1024
#define RX_MOD_BASE(x) (x-vr_r)%1024
#define TX_MOD_BASE(x) (x-vt_a)%1024

namespace srslte {

rlc_am::rlc_am() : tx_sdu_queue(16)
{
  log = NULL;
  pdcp = NULL;
  rrc = NULL;
  lcid = 0;
  bzero(&cfg, sizeof(srslte_rlc_am_config_t));

  tx_sdu = NULL;
  rx_sdu = NULL;
  pool = byte_buffer_pool::get_instance();

  pthread_mutex_init(&mutex, NULL);
  
  vt_a    = 0;
  vt_ms   = RLC_AM_WINDOW_SIZE;
  vt_s    = 0;
  poll_sn = 0;

  vr_r    = 0;
  vr_mr   = RLC_AM_WINDOW_SIZE;
  vr_x    = 0;
  vr_ms   = 0;
  vr_h    = 0;

  pdu_without_poll  = 0;
  byte_without_poll = 0;

  poll_received = false;
  do_status     = false;
}

void rlc_am::init(srslte::log                 *log_,
                  uint32_t                     lcid_,
                  srsue::pdcp_interface_rlc   *pdcp_,
                  srsue::rrc_interface_rlc    *rrc_,
                  srslte::mac_interface_timers *mac_timers)
{
  log  = log_;
  lcid = lcid_;
  pdcp = pdcp_;
  rrc  = rrc_;
}

void rlc_am::configure(srslte_rlc_config_t cfg_)
{
  cfg = cfg_.am;
  log->warning("%s configured: t_poll_retx=%d, poll_pdu=%d, poll_byte=%d, max_retx_thresh=%d, "
            "t_reordering=%d, t_status_prohibit=%d\n",
            rrc->get_rb_name(lcid).c_str(), cfg.t_poll_retx, cfg.poll_pdu, cfg.poll_byte, cfg.max_retx_thresh,
            cfg.t_reordering, cfg.t_status_prohibit);
}


void rlc_am::empty_queue() {
  // Drop all messages in TX SDU queue
  byte_buffer_t *buf;
  while(tx_sdu_queue.size() > 0) {
    tx_sdu_queue.read(&buf);
    pool->deallocate(buf);
  }
}

void rlc_am::stop()
{
  reset();
  pthread_mutex_destroy(&mutex);
}

void rlc_am::reset()
{
  // Empty tx_sdu_queue before locking the mutex 
  empty_queue();

  pthread_mutex_lock(&mutex);
  reordering_timeout.reset();
  if(tx_sdu)
    tx_sdu->reset();
  if(rx_sdu)
    rx_sdu->reset();

  vt_a    = 0;
  vt_ms   = RLC_AM_WINDOW_SIZE;
  vt_s    = 0;
  poll_sn = 0;

  vr_r    = 0;
  vr_mr   = RLC_AM_WINDOW_SIZE;
  vr_x    = 0;
  vr_ms   = 0;
  vr_h    = 0;

  pdu_without_poll  = 0;
  byte_without_poll = 0;

  poll_received = false;
  do_status     = false;

  // Drop all messages in RX segments
  std::map<uint32_t, rlc_amd_rx_pdu_segments_t>::iterator rxsegsit;
  std::list<rlc_amd_rx_pdu_t>::iterator                   segit;
  for(rxsegsit = rx_segments.begin(); rxsegsit != rx_segments.end(); rxsegsit++) {
    std::list<rlc_amd_rx_pdu_t> l = rxsegsit->second.segments;
    for(segit = l.begin(); segit != l.end(); segit++) {
      pool->deallocate(segit->buf);
    }
    l.clear();
  }
  rx_segments.clear();
  
  // Drop all messages in RX window
  std::map<uint32_t, rlc_amd_rx_pdu_t>::iterator rxit;
  for(rxit = rx_window.begin(); rxit != rx_window.end(); rxit++) {
    pool->deallocate(rxit->second.buf);
  }
  rx_window.clear();

  // Drop all messages in TX window
  std::map<uint32_t, rlc_amd_tx_pdu_t>::iterator txit;
  for(txit = tx_window.begin(); txit != tx_window.end(); txit++) {
    pool->deallocate(txit->second.buf);
  }
  tx_window.clear();

  // Drop all messages in RETX queue
  retx_queue.clear();
  pthread_mutex_unlock(&mutex);
}

rlc_mode_t rlc_am::get_mode()
{
  return RLC_MODE_AM;
}

uint32_t rlc_am::get_bearer()
{
  return lcid;
}

/****************************************************************************
 * PDCP interface
 ***************************************************************************/

void rlc_am::write_sdu(byte_buffer_t *sdu)
{
  tx_sdu_queue.write(sdu);
  log->info_hex(sdu->msg, sdu->N_bytes, "%s Tx SDU, tx_sdu_len=%d", rrc->get_rb_name(lcid).c_str(), tx_sdu_queue.size());
}

/****************************************************************************
 * MAC interface
 ***************************************************************************/

uint32_t rlc_am::get_total_buffer_state()
{
  pthread_mutex_lock(&mutex);
  uint32_t n_bytes = 0;
  uint32_t n_sdus  = 0;

  // Bytes needed for status report
  check_reordering_timeout();
  if(do_status && !status_prohibited()) {
    n_bytes += prepare_status();
    log->debug("Buffer state - status report: %d bytes\n", n_bytes);
  }

  // Bytes needed for retx
  if(retx_queue.size() > 0) {
    rlc_amd_retx_t retx = retx_queue.front();
    log->debug("Buffer state - retx - SN: %d, Segment: %s, %d:%d\n", retx.sn, retx.is_segment ? "true" : "false", retx.so_start, retx.so_end);
    if(tx_window.end() != tx_window.find(retx.sn)) {
      int req_bytes = required_buffer_size(retx);
      if (req_bytes < 0) {
        log->error("In get_total_buffer_state(): Removing retx.sn=%d from queue\n", retx.sn);
        retx_queue.pop_front();
      } else {
        n_bytes += req_bytes;
        log->debug("Buffer state - retx: %d bytes\n", n_bytes);
      }
    }
  }

  // Bytes needed for tx SDUs
  if(tx_window.size() < 1024) {
    n_sdus  = tx_sdu_queue.size();
    n_bytes += tx_sdu_queue.size_bytes();
    if(tx_sdu)
    {
      n_sdus++;
      n_bytes += tx_sdu->N_bytes;
    }
  }

  // Room needed for header extensions? (integer rounding)
  if(n_sdus > 1)
    n_bytes += ((n_sdus-1)*1.5)+0.5;

  // Room needed for fixed header?
  if(n_bytes > 0) {
    n_bytes += 3;
    log->debug("Buffer state - tx SDUs: %d bytes\n", n_bytes);
  }

  pthread_mutex_unlock(&mutex);
  return n_bytes;
}

uint32_t rlc_am::get_buffer_state()
{
  pthread_mutex_lock(&mutex);
  uint32_t n_bytes = 0;
  uint32_t n_sdus  = 0;

  // Bytes needed for status report
  check_reordering_timeout();
  if(do_status && !status_prohibited()) {
    n_bytes = prepare_status();
    log->debug("Buffer state - status report: %d bytes\n", n_bytes);
    goto unlock_and_return;
  }

  // Bytes needed for retx
  if(retx_queue.size() > 0) {
    rlc_amd_retx_t retx = retx_queue.front();
    log->debug("Buffer state - retx - SN: %d, Segment: %s, %d:%d\n", retx.sn, retx.is_segment ? "true" : "false", retx.so_start, retx.so_end);
    if(tx_window.end() != tx_window.find(retx.sn)) {
      int req_bytes = required_buffer_size(retx);
      if (req_bytes < 0) {
        log->error("In get_buffer_state(): Removing retx.sn=%d from queue\n", retx.sn);
        retx_queue.pop_front();
        goto unlock_and_return;
      }
      n_bytes = (uint32_t) req_bytes;
      log->debug("Buffer state - retx: %d bytes\n", n_bytes);
      goto unlock_and_return;
    }
  }

  // Bytes needed for tx SDUs
  if(tx_window.size() < 1024) {
    n_sdus  = tx_sdu_queue.size();
    n_bytes = tx_sdu_queue.size_bytes();
    if(tx_sdu)
    {
      n_sdus++;
      n_bytes += tx_sdu->N_bytes;
    }
  }

  // Room needed for header extensions? (integer rounding)
  if(n_sdus > 1)
    n_bytes += ((n_sdus-1)*1.5)+0.5;

  // Room needed for fixed header?
  if(n_bytes > 0) {
    n_bytes += 3;
    log->debug("Buffer state - tx SDUs: %d bytes\n", n_bytes);
  }

unlock_and_return:
  pthread_mutex_unlock(&mutex);
  return n_bytes;
}

int rlc_am::read_pdu(uint8_t *payload, uint32_t nof_bytes)
{
  pthread_mutex_lock(&mutex);

  log->debug("MAC opportunity - %d bytes\n", nof_bytes);
  log->debug("tx_window size - %d PDUs\n", tx_window.size());

  // Tx STATUS if requested
  if(do_status && !status_prohibited()) {
    pthread_mutex_unlock(&mutex);
    return build_status_pdu(payload, nof_bytes);
  }
  // RETX if required
  if(retx_queue.size() > 0) {
    int ret = build_retx_pdu(payload, nof_bytes);
<<<<<<< HEAD
    if (ret) {
=======
    if (ret > 0) {s
>>>>>>> 8f2db5fe
      pthread_mutex_unlock(&mutex);
      return ret;
    }
  }

  // Build a PDU from SDUs
  int ret = build_data_pdu(payload, nof_bytes);

  pthread_mutex_unlock(&mutex);
  return ret;
}

void rlc_am::write_pdu(uint8_t *payload, uint32_t nof_bytes)
{
  if(nof_bytes < 1)
    return;
  pthread_mutex_lock(&mutex);

  if(rlc_am_is_control_pdu(payload)) {
    handle_control_pdu(payload, nof_bytes);
  } else {
    rlc_amd_pdu_header_t header;
    rlc_am_read_data_pdu_header(&payload, &nof_bytes, &header);
    if(header.rf) {
      handle_data_pdu_segment(payload, nof_bytes, header);
    }else{
      handle_data_pdu(payload, nof_bytes, header);
    }
  }
  pthread_mutex_unlock(&mutex);
}

/****************************************************************************
 * Timer checks
 ***************************************************************************/

bool rlc_am::status_prohibited()
{
  return (status_prohibit_timeout.is_running() && !status_prohibit_timeout.expired());
}

bool rlc_am::poll_retx()
{
  return (poll_retx_timeout.is_running() && poll_retx_timeout.expired());
}

void rlc_am::check_reordering_timeout()
{
  if(reordering_timeout.is_running() && reordering_timeout.expired())
  {
    reordering_timeout.reset();
    log->debug("%s reordering timeout expiry - updating vr_ms\n", rrc->get_rb_name(lcid).c_str());

    // 36.322 v10 Section 5.1.3.2.4
    vr_ms = vr_x;
    std::map<uint32_t, rlc_amd_rx_pdu_t>::iterator it = rx_window.find(vr_ms);
    while(rx_window.end() != it)
    {
      vr_ms = (vr_ms + 1)%MOD;
      it = rx_window.find(vr_ms);
    }
    if(poll_received)
      do_status = true;

    if(RX_MOD_BASE(vr_h) > RX_MOD_BASE(vr_ms))
    {
      reordering_timeout.start(cfg.t_reordering);
      vr_x = vr_h;
    }

    debug_state();
  }
}

/****************************************************************************
 * Helpers
 ***************************************************************************/

bool rlc_am::poll_required()
{
  if(cfg.poll_pdu > 0 && pdu_without_poll > (uint32_t)cfg.poll_pdu)
    return true;
  if(cfg.poll_byte > 0 && byte_without_poll > (uint32_t)cfg.poll_byte)
    return true;
  if(poll_retx())
    return true;

  if(tx_sdu_queue.size() == 0 && retx_queue.size() == 0)
    return true;

  /* According to 5.2.2.1 in 36.322 v13.3.0 a poll should be requested if
   * the entire AM window is unacknowledged, i.e. no new PDU can be transmitted.
   * However, it seems more appropiate to request more often if polling
   * is disabled otherwise, e.g. every N PDUs.
   */
  if (cfg.poll_pdu == 0 && cfg.poll_byte == 0 && vt_s % poll_periodicity == 0)
    return true;

  return false;
}

int rlc_am::prepare_status()
{
  status.N_nack = 0;
  status.ack_sn = vr_ms;

  // We don't use segment NACKs - just NACK the full PDU

  uint32_t i = vr_r;
  while(RX_MOD_BASE(i) < RX_MOD_BASE(vr_ms))
  {
    if(rx_window.find(i) == rx_window.end())
      status.nacks[status.N_nack++].nack_sn = i;
    i = (i + 1)%MOD;
  }

  return rlc_am_packed_length(&status);
}

int  rlc_am::build_status_pdu(uint8_t *payload, uint32_t nof_bytes)
{
  int pdu_len = rlc_am_packed_length(&status);
  if(pdu_len > 0 && nof_bytes >= (uint32_t)pdu_len)
  {
    log->info("%s Tx status PDU - %s\n",
              rrc->get_rb_name(lcid).c_str(), rlc_am_to_string(&status).c_str());

    do_status     = false;
    poll_received = false;

    if(cfg.t_status_prohibit > 0)
      status_prohibit_timeout.start(cfg.t_status_prohibit);
    debug_state();
    return rlc_am_write_status_pdu(&status, payload);
  }else{
    log->warning("%s Cannot tx status PDU - %d bytes available, %d bytes required\n",
                 rrc->get_rb_name(lcid).c_str(), nof_bytes, pdu_len);
    return 0;
  }
}

int  rlc_am::build_retx_pdu(uint8_t *payload, uint32_t nof_bytes)
{
  // Check there is at least 1 element before calling front()
  if (retx_queue.empty()) {
    log->error("In build_retx_pdu(): retx_queue is empty\n");
    return -1;
  }

  rlc_amd_retx_t retx = retx_queue.front();

  // Sanity check - drop any retx SNs not present in tx_window
  while(tx_window.end() == tx_window.find(retx.sn)) {
    retx_queue.pop_front();
    if (!retx_queue.empty()) {
      retx = retx_queue.front();
    } else {
      log->info("In build_retx_pdu(): retx_queue is empty during sanity check, sn=%d\n", retx.sn);
      return 0;
    }
  }

  // Is resegmentation needed?
  int req_size = required_buffer_size(retx);
  if (req_size < 0) {
    log->error("In build_retx_pdu(): Removing retx.sn=%d from queue\n", retx.sn);
    retx_queue.pop_front();
    return -1;
  }
  if(retx.is_segment || req_size > (int)nof_bytes) {
    log->debug("%s build_retx_pdu - resegmentation required\n", rrc->get_rb_name(lcid).c_str());
    return build_segment(payload, nof_bytes, retx);
  }

  // Update & write header
  rlc_amd_pdu_header_t new_header = tx_window[retx.sn].header;
  new_header.p = 0;
  if(poll_required())
  {
    new_header.p      = 1;
    poll_sn           = vt_s;
    pdu_without_poll  = 0;
    byte_without_poll = 0;
    poll_retx_timeout.start(cfg.t_poll_retx);
  }

  uint8_t *ptr = payload;
  rlc_am_write_data_pdu_header(&new_header, &ptr);
  memcpy(ptr, tx_window[retx.sn].buf->msg, tx_window[retx.sn].buf->N_bytes);

  retx_queue.pop_front();
  tx_window[retx.sn].retx_count++;
  if(tx_window[retx.sn].retx_count >= cfg.max_retx_thresh)
    rrc->max_retx_attempted();
  log->info("%s Retx PDU scheduled for tx. SN: %d, retx count: %d\n",
            rrc->get_rb_name(lcid).c_str(), retx.sn, tx_window[retx.sn].retx_count);

  debug_state();
  return (ptr-payload) + tx_window[retx.sn].buf->N_bytes;
}

int rlc_am::build_segment(uint8_t *payload, uint32_t nof_bytes, rlc_amd_retx_t retx)
{
  if (!tx_window[retx.sn].buf) {
    log->error("In build_segment: retx.sn=%d has null buffer\n", retx.sn);
    return 0;
  }
  if(!retx.is_segment){
    retx.so_start = 0;
    retx.so_end   = tx_window[retx.sn].buf->N_bytes;
  }

  // Construct new header
  rlc_amd_pdu_header_t new_header;
  rlc_amd_pdu_header_t old_header = tx_window[retx.sn].header;

  new_header.dc   = RLC_DC_FIELD_DATA_PDU;
  new_header.rf   = 1;
  new_header.p    = 0;
  new_header.fi   = RLC_FI_FIELD_NOT_START_OR_END_ALIGNED;
  new_header.sn   = old_header.sn;
  new_header.lsf  = 0;
  new_header.so   = retx.so_start;
  new_header.N_li = 0;

  uint32_t head_len  = 0;
  uint32_t pdu_space = 0;

  head_len = rlc_am_packed_length(&new_header);
  if(nof_bytes <= head_len)
  {
    log->warning("%s Cannot build a PDU segment - %d bytes available, %d bytes required for header\n",
                 rrc->get_rb_name(lcid).c_str(), nof_bytes, head_len);
    return 0;
  }
  pdu_space = nof_bytes-head_len-2;
  if(pdu_space < (retx.so_end-retx.so_start))
    retx.so_end = retx.so_start+pdu_space;

  // Need to rebuild the li table & update fi based on so_start and so_end
  if(retx.so_start == 0 && rlc_am_start_aligned(old_header.fi))
    new_header.fi &= RLC_FI_FIELD_NOT_END_ALIGNED;   // segment is start aligned

  uint32_t lower     = 0;
  uint32_t upper     = 0;
  uint32_t li        = 0;

  for(uint32_t i=0; i<old_header.N_li; i++) {
    if(lower >= retx.so_end)
      break;

    upper += old_header.li[i];

    head_len    = rlc_am_packed_length(&new_header);
    pdu_space   = nof_bytes-head_len-2;
    if(pdu_space < (retx.so_end-retx.so_start))
      retx.so_end = retx.so_start+pdu_space;

    if(upper > retx.so_start && lower < retx.so_end) {  // Current SDU is needed
      li = upper - lower;
      if(upper > retx.so_end)
        li -= upper - retx.so_end;
      if(lower < retx.so_start)
        li -= retx.so_start - lower;
      if(lower > 0 && lower == retx.so_start)
        new_header.fi &= RLC_FI_FIELD_NOT_END_ALIGNED;   // segment start is aligned with this SDU
      if(upper == retx.so_end) {
        new_header.fi &= RLC_FI_FIELD_NOT_START_ALIGNED; // segment end is aligned with this SDU
      }
      new_header.li[new_header.N_li++] = li;
    }

    lower += old_header.li[i];
  }

  // Update retx_queue
  if(tx_window[retx.sn].buf->N_bytes == retx.so_end) {
    retx_queue.pop_front();
    new_header.lsf = 1;
    if(rlc_am_end_aligned(old_header.fi))
      new_header.fi &= RLC_FI_FIELD_NOT_START_ALIGNED;   // segment is end aligned
  } else if(retx_queue.front().so_end == retx.so_end) {
    retx_queue.pop_front();
  } else {
    retx_queue.front().is_segment = true;
    retx_queue.front().so_start = retx.so_end;
    if(new_header.N_li > 0)
      new_header.N_li--;
  }

  // Write header and pdu
  uint8_t *ptr = payload;
  rlc_am_write_data_pdu_header(&new_header, &ptr);
  uint8_t* data = &tx_window[retx.sn].buf->msg[retx.so_start];
  uint32_t len  = retx.so_end - retx.so_start;
  memcpy(ptr, data, len);

  log->info("%s Retx PDU segment scheduled for tx. SN: %d, SO: %d\n",
            rrc->get_rb_name(lcid).c_str(), retx.sn, retx.so_start);

  debug_state();
  int pdu_len = (ptr-payload) + len;
  if(pdu_len > (int)nof_bytes) {
    log->error("%s Retx PDU segment length error. Available: %d, Used: %d\n",
               rrc->get_rb_name(lcid).c_str(), nof_bytes, pdu_len);
    log->debug("%s Retx PDU segment length error. Header len: %d, Payload len: %d, N_li: %d\n",
               rrc->get_rb_name(lcid).c_str(), (ptr-payload), len, new_header.N_li);
  }
  return pdu_len;

}

int  rlc_am::build_data_pdu(uint8_t *payload, uint32_t nof_bytes)
{
  if(!tx_sdu && tx_sdu_queue.size() == 0)
  {
    log->info("No data available to be sent\n");
    return 0;
  }

  byte_buffer_t *pdu = pool_allocate;
  if (!pdu) {
    log->console("Fatal Error: Could not allocate PDU in build_data_pdu()\n");
    log->console("tx_window size: %d PDUs\n", tx_window.size());
    log->console("vt_a = %d, vt_ms = %d, vt_s = %d, poll_sn = %d "
                 "vr_r = %d, vr_mr = %d, vr_x = %d, vr_ms = %d, vr_h = %d\n",
                 vt_a, vt_ms, vt_s, poll_sn,
                 vr_r, vr_mr, vr_x, vr_ms, vr_h);
    log->console("retx_queue size: %d PDUs\n", retx_queue.size());
    std::map<uint32_t, rlc_amd_tx_pdu_t>::iterator txit;
    for(txit = tx_window.begin(); txit != tx_window.end(); txit++) {
      log->console("tx_window - SN: %d\n", txit->first);
    }
    exit(-1);
  }
  rlc_amd_pdu_header_t header;
  header.dc   = RLC_DC_FIELD_DATA_PDU;
  header.rf   = 0;
  header.p    = 0;
  header.fi   = RLC_FI_FIELD_START_AND_END_ALIGNED;
  header.sn   = vt_s;
  header.lsf  = 0;
  header.so   = 0;
  header.N_li = 0;

  uint32_t head_len  = rlc_am_packed_length(&header);
  uint32_t to_move   = 0;
  uint32_t last_li   = 0;
  uint32_t pdu_space = nof_bytes;
  uint8_t *pdu_ptr   = pdu->msg;

  if(pdu_space <= head_len + 1)
  {
    log->warning("%s Cannot build a PDU - %d bytes available, %d bytes required for header\n",
                 rrc->get_rb_name(lcid).c_str(), nof_bytes, head_len);
    pool->deallocate(pdu);
    return 0;
  }

  log->debug("%s Building PDU - pdu_space: %d, head_len: %d \n",
             rrc->get_rb_name(lcid).c_str(), pdu_space, head_len);

  // Check for SDU segment
  if(tx_sdu)
  {
    to_move = ((pdu_space-head_len) >= tx_sdu->N_bytes) ? tx_sdu->N_bytes : pdu_space-head_len;
    memcpy(pdu_ptr, tx_sdu->msg, to_move);
    last_li          = to_move;
    pdu_ptr         += to_move;
    pdu->N_bytes    += to_move;
    tx_sdu->N_bytes -= to_move;
    tx_sdu->msg     += to_move;
    if(tx_sdu->N_bytes == 0)
    {
      log->debug("%s Complete SDU scheduled for tx. Stack latency: %ld us\n",
                rrc->get_rb_name(lcid).c_str(), tx_sdu->get_latency_us());
      pool->deallocate(tx_sdu);
      tx_sdu = NULL;
    }
    if(pdu_space > to_move)
      pdu_space -= to_move;
    else
      pdu_space = 0;
    header.fi |= RLC_FI_FIELD_NOT_START_ALIGNED; // First byte does not correspond to first byte of SDU

    log->debug("%s Building PDU - added SDU segment (len:%d) - pdu_space: %d, head_len: %d \n",
               rrc->get_rb_name(lcid).c_str(), to_move, pdu_space, head_len);
  }

  // Pull SDUs from queue
  while(pdu_space > head_len + 1 && tx_sdu_queue.size() > 0)
  {
    if(last_li > 0)
      header.li[header.N_li++] = last_li;
    head_len = rlc_am_packed_length(&header);
    if(head_len >= pdu_space) {
      header.N_li--;
      break;
    }
    tx_sdu_queue.read(&tx_sdu);
    to_move = ((pdu_space-head_len) >= tx_sdu->N_bytes) ? tx_sdu->N_bytes : pdu_space-head_len;
    memcpy(pdu_ptr, tx_sdu->msg, to_move);
    last_li          = to_move;
    pdu_ptr         += to_move;
    pdu->N_bytes    += to_move;
    tx_sdu->N_bytes -= to_move;
    tx_sdu->msg     += to_move;
    if(tx_sdu->N_bytes == 0)
    {
      log->debug("%s Complete SDU scheduled for tx. Stack latency: %ld us\n",
                rrc->get_rb_name(lcid).c_str(), tx_sdu->get_latency_us());
      pool->deallocate(tx_sdu);
      tx_sdu = NULL;
    }
    if(pdu_space > to_move)
      pdu_space -= to_move;
    else
      pdu_space = 0;

    log->debug("%s Building PDU - added SDU segment (len:%d) - pdu_space: %d, head_len: %d \n",
               rrc->get_rb_name(lcid).c_str(), to_move, pdu_space, head_len);
  }

  if(tx_sdu)
    header.fi |= RLC_FI_FIELD_NOT_END_ALIGNED; // Last byte does not correspond to last byte of SDU

  // Set Poll bit
  pdu_without_poll++;
  byte_without_poll += (pdu->N_bytes + head_len);
  log->debug("%s pdu_without_poll: %d\n", rrc->get_rb_name(lcid).c_str(), pdu_without_poll);
  log->debug("%s byte_without_poll: %d\n", rrc->get_rb_name(lcid).c_str(), byte_without_poll);
  if(poll_required())
  {
    log->debug("%s setting poll bit to request status\n", rrc->get_rb_name(lcid).c_str());
    header.p          = 1;
    poll_sn           = vt_s;
    pdu_without_poll  = 0;
    byte_without_poll = 0;
    poll_retx_timeout.start(cfg.t_poll_retx);
  }

  // Set SN
  header.sn = vt_s;
  vt_s = (vt_s + 1)%MOD;
  log->info("%s PDU scheduled for tx. SN: %d\n", rrc->get_rb_name(lcid).c_str(), header.sn);

  // Place PDU in tx_window, write header and TX
  tx_window[header.sn].buf        = pdu;
  tx_window[header.sn].header     = header;
  tx_window[header.sn].is_acked   = false;
  tx_window[header.sn].retx_count = 0;

  uint8_t *ptr = payload;
  rlc_am_write_data_pdu_header(&header, &ptr);
  memcpy(ptr, pdu->msg, pdu->N_bytes);

  debug_state();
  return (ptr-payload) + pdu->N_bytes;
}

void rlc_am::handle_data_pdu(uint8_t *payload, uint32_t nof_bytes, rlc_amd_pdu_header_t &header)
{
  std::map<uint32_t, rlc_amd_rx_pdu_t>::iterator it;

  log->info_hex(payload, nof_bytes, "%s Rx data PDU SN: %d",
                rrc->get_rb_name(lcid).c_str(), header.sn);

  if(!inside_rx_window(header.sn)) {
    if(header.p) {
      log->info("%s Status packet requested through polling bit\n", rrc->get_rb_name(lcid).c_str());
      do_status = true;
    }
    log->info("%s SN: %d outside rx window [%d:%d] - discarding\n",
              rrc->get_rb_name(lcid).c_str(), header.sn, vr_r, vr_mr);
    return;
  }

  it = rx_window.find(header.sn);
  if(rx_window.end() != it) {
    if(header.p) {
      log->info("%s Status packet requested through polling bit\n", rrc->get_rb_name(lcid).c_str());
      do_status = true;
    }
    log->info("%s Discarding duplicate SN: %d\n",
              rrc->get_rb_name(lcid).c_str(), header.sn);
    return;
  }

  // Write to rx window
  rlc_amd_rx_pdu_t pdu;
  pdu.buf = pool_allocate;
  if (!pdu.buf) {
    log->console("Fatal Error: Could not allocate PDU in handle_data_pdu()\n");
    exit(-1);
  }

  memcpy(pdu.buf->msg, payload, nof_bytes);
  pdu.buf->N_bytes  = nof_bytes;
  memcpy(&pdu.header, &header, sizeof(rlc_amd_pdu_header_t));

  rx_window[header.sn] = pdu;

  // Update vr_h
  if(RX_MOD_BASE(header.sn) >= RX_MOD_BASE(vr_h))
    vr_h  = (header.sn + 1)%MOD;

  // Update vr_ms
  it = rx_window.find(vr_ms);
  while(rx_window.end() != it)
  {
    vr_ms = (vr_ms + 1)%MOD;
    it = rx_window.find(vr_ms);
  }

  // Check poll bit
  if(header.p)
  {
    log->info("%s Status packet requested through polling bit\n", rrc->get_rb_name(lcid).c_str());
    poll_received = true;

    // 36.322 v10 Section 5.2.3
    if(RX_MOD_BASE(header.sn) < RX_MOD_BASE(vr_ms) ||
       RX_MOD_BASE(header.sn) >= RX_MOD_BASE(vr_mr))
    {
      do_status = true;
    }
    // else delay for reordering timer
  }

  // Reassemble and deliver SDUs
  reassemble_rx_sdus();

  // Update reordering variables and timers (36.322 v10.0.0 Section 5.1.3.2.3)
  if(reordering_timeout.is_running())
  {
    if(
       vr_x == vr_r ||
       (RX_MOD_BASE(vr_x) < RX_MOD_BASE(vr_r)  ||
        (RX_MOD_BASE(vr_x) > RX_MOD_BASE(vr_mr) &&
        vr_x != vr_mr))
       )
    {
      reordering_timeout.reset();
    }
  }
  if(!reordering_timeout.is_running())
  {
    if(RX_MOD_BASE(vr_h) > RX_MOD_BASE(vr_r))
    {
      reordering_timeout.start(cfg.t_reordering);
      vr_x = vr_h;
    }
  }

  debug_state();
}

void rlc_am::handle_data_pdu_segment(uint8_t *payload, uint32_t nof_bytes, rlc_amd_pdu_header_t &header)
{
  std::map<uint32_t, rlc_amd_rx_pdu_segments_t>::iterator it;

  log->info_hex(payload, nof_bytes, "%s Rx data PDU segment. SN: %d, SO: %d",
                rrc->get_rb_name(lcid).c_str(), header.sn, header.so);

  // Check inside rx window
  if(!inside_rx_window(header.sn)) {
    if(header.p) {
      log->info("%s Status packet requested through polling bit\n", rrc->get_rb_name(lcid).c_str());
      do_status = true;
    }
    log->info("%s SN: %d outside rx window [%d:%d] - discarding\n",
              rrc->get_rb_name(lcid).c_str(), header.sn, vr_r, vr_mr);
    return;
  }

  rlc_amd_rx_pdu_t segment;
  segment.buf = pool_allocate;
  if (!segment.buf) {
    log->console("Fatal Error: Could not allocate PDU in handle_data_pdu_segment()\n");
    exit(-1);
  }
  memcpy(segment.buf->msg, payload, nof_bytes);
  segment.buf->N_bytes = nof_bytes;
  memcpy(&segment.header, &header, sizeof(rlc_amd_pdu_header_t));

  // Check if we already have a segment from the same PDU
  it = rx_segments.find(header.sn);
  if(rx_segments.end() != it) {

    if(header.p) {
      log->info("%s Status packet requested through polling bit\n", rrc->get_rb_name(lcid).c_str());
      do_status = true;
    }

    // Add segment to PDU list and check for complete
    if(add_segment_and_check(&it->second, &segment)) {
      std::list<rlc_amd_rx_pdu_t>::iterator segit;
      std::list<rlc_amd_rx_pdu_t>           seglist = it->second.segments;
      for(segit = seglist.begin(); segit != seglist.end(); segit++) {
        pool->deallocate(segit->buf);
      }
      seglist.clear();
      rx_segments.erase(it);
    }

  } else {

    // Create new PDU segment list and write to rx_segments
    rlc_amd_rx_pdu_segments_t pdu;
    pdu.segments.push_back(segment);
    rx_segments[header.sn] = pdu;


    // Update vr_h
    if(RX_MOD_BASE(header.sn) >= RX_MOD_BASE(vr_h))
      vr_h  = (header.sn + 1)%MOD;

    // Check poll bit
    if(header.p)
    {
      log->info("%s Status packet requested through polling bit\n", rrc->get_rb_name(lcid).c_str());
      poll_received = true;

      // 36.322 v10 Section 5.2.3
      if(RX_MOD_BASE(header.sn) < RX_MOD_BASE(vr_ms) ||
         RX_MOD_BASE(header.sn) >= RX_MOD_BASE(vr_mr))
      {
        do_status = true;
      }
      // else delay for reordering timer
    }
  }

  debug_state();
}

void rlc_am::handle_control_pdu(uint8_t *payload, uint32_t nof_bytes)
{
  log->info_hex(payload, nof_bytes, "%s Rx control PDU", rrc->get_rb_name(lcid).c_str());

  rlc_status_pdu_t status;
  rlc_am_read_status_pdu(payload, nof_bytes, &status);

  log->info("%s Rx Status PDU: %s\n", rrc->get_rb_name(lcid).c_str(), rlc_am_to_string(&status).c_str());

  poll_retx_timeout.reset();

  // Handle ACKs and NACKs
  std::map<uint32_t, rlc_amd_tx_pdu_t>::iterator it;
  bool update_vt_a = true;
  uint32_t i       = vt_a;

  while(TX_MOD_BASE(i) < TX_MOD_BASE(status.ack_sn) &&
        TX_MOD_BASE(i) < TX_MOD_BASE(vt_s))
  {
    bool nack = false;
    for(uint32_t j=0;j<status.N_nack;j++) {
      if(status.nacks[j].nack_sn == i) {
        nack = true;
        update_vt_a = false;
        it = tx_window.find(i);
        if(tx_window.end() != it)
        {
          if(!retx_queue_has_sn(i)) {
            rlc_amd_retx_t retx;
            retx.is_segment = false;
            retx.so_start   = 0;
            retx.so_end     = it->second.buf->N_bytes;

            if(status.nacks[j].has_so) {
              if(status.nacks[j].so_start <  it->second.buf->N_bytes &&
                 status.nacks[j].so_end   <= it->second.buf->N_bytes) {
                  retx.is_segment = true;
                  retx.so_start = status.nacks[j].so_start;
                  if(status.nacks[j].so_end == 0x7FFF) {
                    retx.so_end = it->second.buf->N_bytes;
                  }else{
                    retx.so_end   = status.nacks[j].so_end + 1;
                  }
              } else {
                log->warning("%s invalid segment NACK received for SN %d. so_start: %d, so_end: %d, N_bytes: %d\n",
                             rrc->get_rb_name(lcid).c_str(), i, status.nacks[j].so_start, status.nacks[j].so_end, it->second.buf->N_bytes);
              }
            }

            retx.sn         = i;
            retx_queue.push_back(retx);
          }
        }
      }
    }

    if(!nack) {
      //ACKed SNs get marked and removed from tx_window if possible
      if(tx_window.count(i) > 0) {
        it = tx_window.find(i);
        it->second.is_acked = true;
        if(it->second.buf) {
          pool->deallocate(it->second.buf);
          it->second.buf = 0;
          log->info("SN=%d removed from tx_window\n", i);
        }
        tx_window.erase(it);
        if(update_vt_a)
        {
          vt_a = (vt_a + 1)%MOD;
          vt_ms = (vt_ms + 1)%MOD;
        }
      }
    }
    i = (i+1)%MOD;
  }

  debug_state();
}

void rlc_am::reassemble_rx_sdus()
{
  if(!rx_sdu) {
    rx_sdu = pool_allocate;
    if (!rx_sdu) {
      log->console("Fatal Error: Could not allocate PDU in reassemble_rx_sdus() (1)\n");
      exit(-1);
    }
  }
  // Iterate through rx_window, assembling and delivering SDUs
  while(rx_window.end() != rx_window.find(vr_r))
  {
    // Handle any SDU segments
    for(uint32_t i=0; i<rx_window[vr_r].header.N_li; i++)
    {
      int len = rx_window[vr_r].header.li[i];
      memcpy(&rx_sdu->msg[rx_sdu->N_bytes], rx_window[vr_r].buf->msg, len);
      rx_sdu->N_bytes += len;
      rx_window[vr_r].buf->msg += len;
      rx_window[vr_r].buf->N_bytes -= len;
      log->info_hex(rx_sdu->msg, rx_sdu->N_bytes, "%s Rx SDU", rrc->get_rb_name(lcid).c_str());
      rx_sdu->set_timestamp();
      pdcp->write_pdu(lcid, rx_sdu);
      rx_sdu = pool_allocate;
      if (!rx_sdu) {
        log->console("Fatal Error: Could not allocate PDU in reassemble_rx_sdus() (2)\n");
      exit(-1);
      }

    }

    // Handle last segment
    memcpy(&rx_sdu->msg[rx_sdu->N_bytes], rx_window[vr_r].buf->msg, rx_window[vr_r].buf->N_bytes);
    rx_sdu->N_bytes += rx_window[vr_r].buf->N_bytes;
    if(rlc_am_end_aligned(rx_window[vr_r].header.fi))
    {
      log->info_hex(rx_sdu->msg, rx_sdu->N_bytes, "%s Rx SDU", rrc->get_rb_name(lcid).c_str());
      rx_sdu->set_timestamp();
      pdcp->write_pdu(lcid, rx_sdu);
      rx_sdu = pool_allocate;
      if (!rx_sdu) {
        log->console("Fatal Error: Could not allocate PDU in reassemble_rx_sdus() (3)\n");
      exit(-1);
      }
    }

    // Move the rx_window
    pool->deallocate(rx_window[vr_r].buf);
    rx_window.erase(vr_r);
    vr_r = (vr_r + 1)%MOD;
    vr_mr = (vr_mr + 1)%MOD;
  }
}

bool rlc_am::inside_tx_window(uint16_t sn)
{
  if(RX_MOD_BASE(sn) >= RX_MOD_BASE(vt_a) &&
     RX_MOD_BASE(sn) <  RX_MOD_BASE(vt_ms))
  {
    return true;
  }else{
    return false;
  }
}

bool rlc_am::inside_rx_window(uint16_t sn)
{
  if(RX_MOD_BASE(sn) >= RX_MOD_BASE(vr_r) &&
     RX_MOD_BASE(sn) <  RX_MOD_BASE(vr_mr))
  {
    return true;
  }else{
    return false;
  }
}

void rlc_am::debug_state()
{
  log->debug("%s vt_a = %d, vt_ms = %d, vt_s = %d, poll_sn = %d "
             "vr_r = %d, vr_mr = %d, vr_x = %d, vr_ms = %d, vr_h = %d\n",
             rrc->get_rb_name(lcid).c_str(), vt_a, vt_ms, vt_s, poll_sn,
             vr_r, vr_mr, vr_x, vr_ms, vr_h);

}

bool rlc_am::add_segment_and_check(rlc_amd_rx_pdu_segments_t *pdu, rlc_amd_rx_pdu_t *segment)
{
  // Ordered insert
  std::list<rlc_amd_rx_pdu_t>::iterator tmpit;
  std::list<rlc_amd_rx_pdu_t>::iterator it = pdu->segments.begin();
  while(it != pdu->segments.end() && it->header.so < segment->header.so)
    it++;
  pdu->segments.insert(it, *segment);

  // Check for complete
  uint32_t so = 0;
  for(it = pdu->segments.begin(); it != pdu->segments.end(); it++) {
    if(so != it->header.so)
      return false;
    so += it->buf->N_bytes;
  }
  if(!pdu->segments.back().header.lsf)
    return false;

  // We have all segments of the PDU - reconstruct and handle
  rlc_amd_pdu_header_t header;
  header.dc   = RLC_DC_FIELD_DATA_PDU;
  header.rf   = 0;
  header.p    = 0;
  header.fi   = RLC_FI_FIELD_START_AND_END_ALIGNED;
  header.sn   = pdu->segments.front().header.sn;
  header.lsf  = 0;
  header.so   = 0;
  header.N_li = 0;

  // Reconstruct fi field
  header.fi |= (pdu->segments.front().header.fi & RLC_FI_FIELD_NOT_START_ALIGNED);
  header.fi |= (pdu->segments.back().header.fi  & RLC_FI_FIELD_NOT_END_ALIGNED);

  // Reconstruct li fields
  uint16_t count     = 0;
  uint16_t carryover = 0;
  for(it = pdu->segments.begin(); it != pdu->segments.end(); it++) {
    if(it->header.N_li > 0) {
      header.li[header.N_li++] = it->header.li[0] + carryover;
      count += it->header.li[0];
      for(uint32_t i=1; i<it->header.N_li; i++) {
        header.li[header.N_li++] = it->header.li[i];
        count += it->header.li[i];
      }
    }
    carryover = it->buf->N_bytes - count;
    tmpit = it;
    if(rlc_am_end_aligned(it->header.fi) && ++tmpit != pdu->segments.end()) {
      header.li[header.N_li++] = carryover;
      carryover = 0;
    }
    count = 0;
  }

  // Copy data
  byte_buffer_t *full_pdu = pool_allocate;
  if (!full_pdu) {
    log->console("Fatal Error: Could not allocate PDU in add_segment_and_check()\n");
    exit(-1);
  }
  for(it = pdu->segments.begin(); it != pdu->segments.end(); it++) {
    memcpy(&full_pdu->msg[full_pdu->N_bytes], it->buf->msg, it->buf->N_bytes);
    full_pdu->N_bytes += it->buf->N_bytes;
  }

  handle_data_pdu(full_pdu->msg, full_pdu->N_bytes, header);
  return true;
}

int rlc_am::required_buffer_size(rlc_amd_retx_t retx)
{
  if(!retx.is_segment){
    if (tx_window.count(retx.sn)) {
      if (tx_window[retx.sn].buf) {
        return rlc_am_packed_length(&tx_window[retx.sn].header) + tx_window[retx.sn].buf->N_bytes;
      } else {
        log->warning("retx.sn=%d has null ptr in required_buffer_size()\n", retx.sn);
        return -1;
      }
    } else {
      log->warning("retx.sn=%d does not exist in required_buffer_size()\n", retx.sn);
      return -1;
    }
  }

  // Construct new header
  rlc_amd_pdu_header_t new_header;
  rlc_amd_pdu_header_t old_header = tx_window[retx.sn].header;

  new_header.dc   = RLC_DC_FIELD_DATA_PDU;
  new_header.rf   = 1;
  new_header.p    = 0;
  new_header.fi   = RLC_FI_FIELD_NOT_START_OR_END_ALIGNED;
  new_header.sn   = old_header.sn;
  new_header.lsf  = 0;
  new_header.so   = retx.so_start;
  new_header.N_li = 0;

  uint32_t head_len  = 0;

  // Need to rebuild the li table & update fi based on so_start and so_end
  if(retx.so_start != 0 && rlc_am_start_aligned(old_header.fi))
    new_header.fi &= RLC_FI_FIELD_NOT_END_ALIGNED;   // segment is start aligned

  uint32_t lower     = 0;
  uint32_t upper     = 0;
  uint32_t li        = 0;

  for(uint32_t i=0; i<old_header.N_li; i++) {
    if(lower >= retx.so_end)
      break;

    upper += old_header.li[i];

    head_len    = rlc_am_packed_length(&new_header);

    if(upper > retx.so_start && lower < retx.so_end) {  // Current SDU is needed
      li = upper - lower;
      if(upper > retx.so_end)
        li -= upper - retx.so_end;
      if(lower < retx.so_start)
        li -= retx.so_start - lower;
      if(lower > 0 && lower == retx.so_start)
        new_header.fi &= RLC_FI_FIELD_NOT_END_ALIGNED;   // segment start is aligned with this SDU
      if(upper == retx.so_end) {
        new_header.fi &= RLC_FI_FIELD_NOT_START_ALIGNED; // segment end is aligned with this SDU
      }
      new_header.li[new_header.N_li++] = li;
    }

    lower += old_header.li[i];
  }

//  if(tx_window[retx.sn].buf->N_bytes != retx.so_end) {
//    if(new_header.N_li > 0)
//      new_header.N_li--; // No li for last segment
//  }

  return rlc_am_packed_length(&new_header) + (retx.so_end-retx.so_start);
}

bool rlc_am::retx_queue_has_sn(uint32_t sn)
{
  std::deque<rlc_amd_retx_t>::iterator q_it;
  for(q_it = retx_queue.begin(); q_it != retx_queue.end(); q_it++) {
    if(q_it->sn == sn)
      return true;
  }
  return false;
}

/****************************************************************************
 * Header pack/unpack helper functions
 * Ref: 3GPP TS 36.322 v10.0.0 Section 6.2.1
 ***************************************************************************/

// Read header from pdu struct, don't strip header
void rlc_am_read_data_pdu_header(byte_buffer_t *pdu, rlc_amd_pdu_header_t *header)
{
  uint8_t *ptr = pdu->msg;
  uint32_t n   = 0;
  rlc_am_read_data_pdu_header(&ptr, &n, header);
}

// Read header from raw pointer, strip header
void rlc_am_read_data_pdu_header(uint8_t **payload, uint32_t *nof_bytes, rlc_amd_pdu_header_t *header)
{
  uint8_t  ext;
  uint8_t *ptr = *payload;

  header->dc = (rlc_dc_field_t)((*ptr >> 7) & 0x01);

  if(RLC_DC_FIELD_DATA_PDU == header->dc)
  {
    // Fixed part
    header->rf =                 ((*ptr >> 6) & 0x01);
    header->p  =                 ((*ptr >> 5) & 0x01);
    header->fi = (rlc_fi_field_t)((*ptr >> 3) & 0x03);
    ext        =                 ((*ptr >> 2) & 0x01);
    header->sn =                 (*ptr & 0x03) << 8; // 2 bits SN
    ptr++;
    header->sn |=                (*ptr & 0xFF);     // 8 bits SN
    ptr++;

    if(header->rf)
    {
      header->lsf = ((*ptr >> 7) & 0x01);
      header->so  = (*ptr & 0x7F) << 8; // 7 bits of SO
      ptr++;
      header->so |= (*ptr & 0xFF);      // 8 bits of SO
      ptr++;
    }

    // Extension part
    header->N_li = 0;
    while(ext)
    {
      if(header->N_li%2 == 0)
      {
        ext = ((*ptr >> 7) & 0x01);
        header->li[header->N_li]  = (*ptr & 0x7F) << 4; // 7 bits of LI
        ptr++;
        header->li[header->N_li] |= (*ptr & 0xF0) >> 4; // 4 bits of LI
        header->N_li++;
      }
      else
      {
        ext = (*ptr >> 3) & 0x01;
        header->li[header->N_li] = (*ptr & 0x07) << 8; // 3 bits of LI
        ptr++;
        header->li[header->N_li] |= (*ptr & 0xFF);     // 8 bits of LI
        header->N_li++;
        ptr++;
      }
    }

    // Account for padding if N_li is odd
    if(header->N_li%2 == 1)
      ptr++;

    *nof_bytes -= ptr-*payload;
    *payload    = ptr;
  }
}

// Write header to pdu struct
void rlc_am_write_data_pdu_header(rlc_amd_pdu_header_t *header, byte_buffer_t *pdu)
{
  uint8_t *ptr = pdu->msg;
  rlc_am_write_data_pdu_header(header, &ptr);
  pdu->N_bytes += ptr - pdu->msg;
}

// Write header to pointer & move pointer
void rlc_am_write_data_pdu_header(rlc_amd_pdu_header_t *header, uint8_t **payload)
{
  uint32_t i;
  uint8_t ext = (header->N_li > 0) ? 1 : 0;

  uint8_t *ptr = *payload;

  // Fixed part
  *ptr  = (header->dc & 0x01) << 7;
  *ptr |= (header->rf & 0x01) << 6;
  *ptr |= (header->p  & 0x01) << 5;
  *ptr |= (header->fi & 0x03) << 3;
  *ptr |= (ext        & 0x01) << 2;

  *ptr |= (header->sn & 0x300) >> 8; // 2 bits SN
  ptr++;
  *ptr  = (header->sn & 0xFF);       // 8 bits SN
  ptr++;

  // Segment part
  if(header->rf)
  {
    *ptr  = (header->lsf & 0x01) << 7;
    *ptr |= (header->so  & 0x7F00) >> 8; // 7 bits of SO
    ptr++;
    *ptr = (header->so  & 0x00FF);       // 8 bits of SO
    ptr++;
  }

  // Extension part
  i = 0;
  while(i < header->N_li)
  {
    ext = ((i+1) == header->N_li) ? 0 : 1;
    *ptr  = (ext           &  0x01) << 7; // 1 bit header
    *ptr |= (header->li[i] & 0x7F0) >> 4; // 7 bits of LI
    ptr++;
    *ptr  = (header->li[i] & 0x00F) << 4; // 4 bits of LI
    i++;
    if(i < header->N_li)
    {
      ext = ((i+1) == header->N_li) ? 0 : 1;
      *ptr |= (ext           &  0x01) << 3; // 1 bit header
      *ptr |= (header->li[i] & 0x700) >> 8; // 3 bits of LI
      ptr++;
      *ptr  = (header->li[i] & 0x0FF);      // 8 bits of LI
      ptr++;
      i++;
    }
  }
  // Pad if N_li is odd
  if(header->N_li%2 == 1)
    ptr++;

  *payload = ptr;
}

void rlc_am_read_status_pdu(byte_buffer_t *pdu, rlc_status_pdu_t *status)
{
  rlc_am_read_status_pdu(pdu->msg, pdu->N_bytes, status);
}

void rlc_am_read_status_pdu(uint8_t *payload, uint32_t nof_bytes, rlc_status_pdu_t *status)
{
  uint32_t i;
  uint8_t  ext1, ext2;
  bit_buffer_t tmp;
  uint8_t *ptr = tmp.msg;

  srslte_bit_unpack_vector(payload, tmp.msg, nof_bytes*8);
  tmp.N_bits = nof_bytes*8;

  rlc_dc_field_t dc = (rlc_dc_field_t)srslte_bit_pack(&ptr, 1);

  if(RLC_DC_FIELD_CONTROL_PDU == dc)
  {
    uint8_t cpt = srslte_bit_pack(&ptr, 3); // 3-bit Control PDU Type (0 == status)
    if(0 == cpt)
    {
      status->ack_sn  = srslte_bit_pack(&ptr, 10); // 10 bits ACK_SN
      ext1            = srslte_bit_pack(&ptr, 1);  // 1 bits E1
      status->N_nack  = 0;
      while(ext1)
      {
        status->nacks[status->N_nack].nack_sn = srslte_bit_pack(&ptr, 10);
        ext1 = srslte_bit_pack(&ptr, 1);  // 1 bits E1
        ext2 = srslte_bit_pack(&ptr, 1);  // 1 bits E2
        if(ext2)
        {
          status->nacks[status->N_nack].has_so = true;
          status->nacks[status->N_nack].so_start = srslte_bit_pack(&ptr, 15);
          status->nacks[status->N_nack].so_end   = srslte_bit_pack(&ptr, 15);
        }
        status->N_nack++;
      }
    }
  }
}

void rlc_am_write_status_pdu(rlc_status_pdu_t *status, byte_buffer_t *pdu )
{
  pdu->N_bytes = rlc_am_write_status_pdu(status, pdu->msg);
}

int rlc_am_write_status_pdu(rlc_status_pdu_t *status, uint8_t *payload)
{
  uint32_t i;
  uint8_t ext1;
  bit_buffer_t tmp;
  uint8_t *ptr = tmp.msg;

  srslte_bit_unpack(RLC_DC_FIELD_CONTROL_PDU, &ptr, 1);  // D/C
  srslte_bit_unpack(0,                        &ptr, 3);  // CPT (0 == STATUS)
  srslte_bit_unpack(status->ack_sn,           &ptr, 10); // 10 bit ACK_SN
  ext1 = (status->N_nack == 0) ? 0 : 1;
  srslte_bit_unpack(ext1,                     &ptr, 1);  // E1
  for(i=0;i<status->N_nack;i++)
  {
    srslte_bit_unpack(status->nacks[i].nack_sn, &ptr, 10); // 10 bit NACK_SN
    ext1 = ((status->N_nack-1) == i) ? 0 : 1;
    srslte_bit_unpack(ext1, &ptr, 1);  // E1
    if(status->nacks[i].has_so) {
      srslte_bit_unpack(1 , &ptr, 1);  // E2
      srslte_bit_unpack(status->nacks[i].so_start , &ptr, 15);
      srslte_bit_unpack(status->nacks[i].so_end   , &ptr, 15);
    }else{
      srslte_bit_unpack(0 , &ptr, 1);  // E2
    }
  }

  // Pad
  tmp.N_bits = ptr - tmp.msg;
  uint8_t n_pad = 8 - (tmp.N_bits%8);
  srslte_bit_unpack(0, &ptr, n_pad);
  tmp.N_bits = ptr - tmp.msg;

  // Pack bits
  srslte_bit_pack_vector(tmp.msg, payload, tmp.N_bits);
  return tmp.N_bits/8;
}

uint32_t rlc_am_packed_length(rlc_amd_pdu_header_t *header)
{
  uint32_t len = 2;                 // Fixed part is 2 bytes
  if(header->rf) len += 2;          // Segment header is 2 bytes
  len += header->N_li * 1.5 + 0.5;  // Extension part - integer rounding up
  return len;
}

uint32_t rlc_am_packed_length(rlc_status_pdu_t *status)
{
  uint32_t i;
  uint32_t len_bits = 15;                 // Fixed part is 15 bits
  for(i=0;i<status->N_nack;i++)
  {
    if(status->nacks[i].has_so) {
      len_bits += 42;      // 10 bits SN, 2 bits ext, 15 bits so_start, 15 bits so_end
    }else{
      len_bits += 12;      // 10 bits SN, 2 bits ext
    }
  }

  return (len_bits+7)/8;                  // Convert to bytes - integer rounding up
}

bool rlc_am_is_control_pdu(byte_buffer_t *pdu)
{
  return rlc_am_is_control_pdu(pdu->msg);
}

bool rlc_am_is_control_pdu(uint8_t *payload)
{
  return ((*(payload) >> 7) & 0x01) == RLC_DC_FIELD_CONTROL_PDU;
}

bool rlc_am_is_pdu_segment(uint8_t *payload)
{
  return ((*(payload) >> 6) & 0x01) == 1;
}

std::string rlc_am_to_string(rlc_status_pdu_t *status)
{
  std::stringstream ss;
  ss << "ACK_SN = " << status->ack_sn;
  ss << ", N_nack = " << status->N_nack;
  if(status->N_nack > 0)
  {
    ss << ", NACK_SN = ";
    for(uint32_t i=0; i<status->N_nack; i++)
    {
      if(status->nacks[i].has_so) {
        ss << "[" << status->nacks[i].nack_sn << " " << status->nacks[i].so_start \
           << ":" << status->nacks[i].so_end << "]";
      }else{
        ss << "[" << status->nacks[i].nack_sn << "]";
      }
    }
  }
  return ss.str();
}

bool rlc_am_start_aligned(uint8_t fi)
{
  return (fi == RLC_FI_FIELD_START_AND_END_ALIGNED || fi == RLC_FI_FIELD_NOT_END_ALIGNED);
}

bool rlc_am_end_aligned(uint8_t fi)
{
  return (fi == RLC_FI_FIELD_START_AND_END_ALIGNED || fi == RLC_FI_FIELD_NOT_START_ALIGNED);
}

} // namespace srsue<|MERGE_RESOLUTION|>--- conflicted
+++ resolved
@@ -315,11 +315,7 @@
   // RETX if required
   if(retx_queue.size() > 0) {
     int ret = build_retx_pdu(payload, nof_bytes);
-<<<<<<< HEAD
-    if (ret) {
-=======
     if (ret > 0) {s
->>>>>>> 8f2db5fe
       pthread_mutex_unlock(&mutex);
       return ret;
     }
