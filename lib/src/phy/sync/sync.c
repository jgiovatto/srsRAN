/**
 *
 * \section COPYRIGHT
 *
 * Copyright 2013-2015 Software Radio Systems Limited
 *
 * \section LICENSE
 *
 * This file is part of the srsLTE library.
 *
 * srsLTE is free software: you can redistribute it and/or modify
 * it under the terms of the GNU Affero General Public License as
 * published by the Free Software Foundation, either version 3 of
 * the License, or (at your option) any later version.
 *
 * srsLTE is distributed in the hope that it will be useful,
 * but WITHOUT ANY WARRANTY; without even the implied warranty of
 * MERCHANTABILITY or FITNESS FOR A PARTICULAR PURPOSE.  See the
 * GNU Affero General Public License for more details.
 *
 * A copy of the GNU Affero General Public License can be found in
 * the LICENSE file in the top-level directory of this distribution
 * and at http://www.gnu.org/licenses/.
 *
 */

#include <stdlib.h>
#include <strings.h>
#include <complex.h>
#include <math.h>
#include <srslte/srslte.h>
#include <srslte/phy/sync/sync.h>

#include "srslte/phy/utils/debug.h"
#include "srslte/phy/common/phy_common.h"
#include "srslte/phy/sync/sync.h"
#include "srslte/phy/utils/vector.h"
#include "srslte/phy/sync/cfo.h"

#define CFO_EMA_ALPHA   0.1
#define CP_EMA_ALPHA    0.1

#define DEFAULT_CFO_TOL 0.0 // Hz

static bool fft_size_isvalid(uint32_t fft_size) {
  if (fft_size >= SRSLTE_SYNC_FFT_SZ_MIN && fft_size <= SRSLTE_SYNC_FFT_SZ_MAX && (fft_size%64) == 0) {
    return true;
  } else {
    return false;
  }
}

int srslte_sync_init(srslte_sync_t *q, uint32_t frame_size, uint32_t max_offset, uint32_t fft_size)
{
    return srslte_sync_init_decim(q, frame_size, max_offset, fft_size, 1);
}
int srslte_sync_init_decim(srslte_sync_t *q, uint32_t frame_size, uint32_t max_offset, uint32_t fft_size, int decimate)
{

  int ret = SRSLTE_ERROR_INVALID_INPUTS; 
  
  if (q                 != NULL         &&
      fft_size_isvalid(fft_size))
  {
    ret = SRSLTE_ERROR; 
    bzero(q, sizeof(srslte_sync_t));

    q->N_id_2 = 1000;
    q->N_id_1 = 1000;

    q->cfo_ema_alpha = CFO_EMA_ALPHA;
    q->sss_alg = SSS_FULL;

    q->detect_cp       = true;
    q->sss_en          = true;
    q->cfo_pss_enable  = false;
    q->cfo_cp_enable   = false;
    q->cfo_i_initiated = false;
    q->pss_filtering_enabled = false;
    q->sss_filtering_enabled = false;

    q->fft_size = fft_size;
    q->frame_size = frame_size;
    q->max_offset = max_offset;
    q->max_frame_size = frame_size;

    srslte_sync_cfo_reset(q);

    if (srslte_cfo_init(&q->cfo_corr_frame, q->frame_size)) {
      fprintf(stderr, "Error initiating CFO\n");
      goto clean_exit;
    }

    if (srslte_cfo_init(&q->cfo_corr_symbol, q->fft_size)) {
      fprintf(stderr, "Error initiating CFO\n");
      goto clean_exit;
    }
    
    // Set default CFO tolerance
    srslte_sync_set_cfo_tol(q, DEFAULT_CFO_TOL);

    for (int i=0;i<2;i++) {
      q->cfo_i_corr[i] = srslte_vec_malloc(sizeof(cf_t)*q->frame_size);
      if (!q->cfo_i_corr[i]) {
        perror("malloc");
        goto clean_exit;
      }
    }
    
    q->temp = srslte_vec_malloc(sizeof(cf_t)*2*q->frame_size);
    if (!q->temp) {
      perror("malloc");
      goto clean_exit;
    }
    
    srslte_sync_set_cp(q, SRSLTE_CP_NORM);
    q->decimate = decimate;
    if(!decimate) {
      decimate = 1;
    }

    if (srslte_pss_synch_init_fft_offset_decim(&q->pss, max_offset, fft_size, 0, decimate)) {
      fprintf(stderr, "Error initializing PSS object\n");
      goto clean_exit;
    }
    if (srslte_sss_synch_init(&q->sss, fft_size)) {
      fprintf(stderr, "Error initializing SSS object\n");
      goto clean_exit;
    }

    if (srslte_cp_synch_init(&q->cp_synch, fft_size)) {
      fprintf(stderr, "Error initiating CFO\n");
      goto clean_exit;
    }

    DEBUG("SYNC init with frame_size=%d, max_offset=%d and fft_size=%d\n", frame_size, max_offset, fft_size);
    
    ret = SRSLTE_SUCCESS;
  }  else {
    fprintf(stderr, "Invalid parameters frame_size: %d, fft_size: %d\n", frame_size, fft_size);
  }
  
clean_exit: 
  if (ret == SRSLTE_ERROR) {
    srslte_sync_free(q);
  }
  return ret;
}

void srslte_sync_free(srslte_sync_t *q)
{
  if (q) {

    srslte_pss_synch_free(&q->pss);     
    srslte_sss_synch_free(&q->sss);  
    srslte_cfo_free(&q->cfo_corr_frame);
    srslte_cfo_free(&q->cfo_corr_symbol);
    srslte_cp_synch_free(&q->cp_synch);

    if (q->cfo_i_initiated) {
      for (int i=0;i<2;i++) {
        if (q->cfo_i_corr[i]) {
          free(q->cfo_i_corr[i]);
        }
        srslte_pss_synch_free(&q->pss_i[i]);
      }
    }
    if (q->temp) {
      free(q->temp);
    }
  }
}

int srslte_sync_resize(srslte_sync_t *q, uint32_t frame_size, uint32_t max_offset, uint32_t fft_size) {

  int ret = SRSLTE_ERROR_INVALID_INPUTS;

  if (q                 != NULL         &&
      frame_size        <= 307200       &&
      fft_size_isvalid(fft_size))
  {
    if (frame_size > q->max_frame_size) {
      fprintf(stderr, "Error in sync_resize(): frame_size must be lower than initialized\n");
      return SRSLTE_ERROR;
    }

    q->fft_size   = fft_size;
    q->frame_size = frame_size;
    q->max_offset = max_offset;

    if (srslte_pss_synch_resize(&q->pss, q->max_offset, q->fft_size, 0)) {
      fprintf(stderr, "Error resizing PSS object\n");
      return SRSLTE_ERROR;
    }
    if (srslte_sss_synch_resize(&q->sss, q->fft_size)) {
      fprintf(stderr, "Error resizing SSS object\n");
      return SRSLTE_ERROR;
    }

    if (srslte_cp_synch_resize(&q->cp_synch, q->fft_size)) {
      fprintf(stderr, "Error resizing CFO\n");
      return SRSLTE_ERROR;
    }

    if (srslte_cfo_resize(&q->cfo_corr_frame, q->frame_size)) {
      fprintf(stderr, "Error resizing CFO\n");
      return SRSLTE_ERROR;
    }

    if (srslte_cfo_resize(&q->cfo_corr_symbol, q->fft_size)) {
      fprintf(stderr, "Error resizing CFO\n");
      return SRSLTE_ERROR;
    }

    if (q->cfo_i_initiated) {
      for (int i=0;i<2;i++) {
        int offset=(i==0)?-1:1;
        if (srslte_pss_synch_resize(&q->pss_i[i], q->max_offset, q->fft_size, offset)) {
          fprintf(stderr, "Error initializing PSS object\n");
        }
        for (int t=0;t<q->frame_size;t++) {
          q->cfo_i_corr[i][t] = cexpf(-2*_Complex_I*M_PI*offset*(float) t/q->fft_size);
        }
      }
    }

    // Update CFO tolerance
    srslte_sync_set_cfo_tol(q, q->current_cfo_tol);

    DEBUG("SYNC init with frame_size=%d, max_offset=%d and fft_size=%d\n", frame_size, max_offset, fft_size);

    ret = SRSLTE_SUCCESS;
  }  else {
    fprintf(stderr, "Invalid parameters frame_size: %d, fft_size: %d\n", frame_size, fft_size);
  }

  return ret;
}

void srslte_sync_set_cfo_tol(srslte_sync_t *q, float tol) {
  q->current_cfo_tol = tol;
  srslte_cfo_set_tol(&q->cfo_corr_frame,  tol/(15000.0*q->fft_size));
  srslte_cfo_set_tol(&q->cfo_corr_symbol, tol/(15000.0*q->fft_size));
}

void srslte_sync_set_threshold(srslte_sync_t *q, float threshold) {
  q->threshold = threshold;
}

void srslte_sync_sss_en(srslte_sync_t *q, bool enabled) {
  q->sss_en = enabled;
}

bool srslte_sync_sss_detected(srslte_sync_t *q) {
  return srslte_N_id_1_isvalid(q->N_id_1);
}

int srslte_sync_get_cell_id(srslte_sync_t *q) {
  if (srslte_N_id_2_isvalid(q->N_id_2) && srslte_N_id_1_isvalid(q->N_id_1)) {
    return q->N_id_1*3 + q->N_id_2;      
  } else {
    return -1; 
  }
}

int srslte_sync_set_N_id_2(srslte_sync_t *q, uint32_t N_id_2) {
  if (srslte_N_id_2_isvalid(N_id_2)) {
    q->N_id_2 = N_id_2;    
    return SRSLTE_SUCCESS;
  } else {
    fprintf(stderr, "Invalid N_id_2=%d\n", N_id_2);
    return SRSLTE_ERROR_INVALID_INPUTS;
  }
}

uint32_t srslte_sync_get_sf_idx(srslte_sync_t *q) {
  return q->sf_idx;
}

float srslte_sync_get_cfo(srslte_sync_t *q) {
  return q->cfo_cp_mean + q->cfo_pss_mean + q->cfo_i_value;
}

void srslte_sync_cfo_reset(srslte_sync_t *q)
{
  q->cfo_cp_mean    = 0;
  q->cfo_cp_is_set  = false;
  q->cfo_pss_mean   = 0;
  q->cfo_pss_is_set = false;
}

void srslte_sync_copy_cfo(srslte_sync_t *q, srslte_sync_t *src_obj) {
  q->cfo_cp_mean    = src_obj->cfo_cp_mean;
  q->cfo_pss_mean   = src_obj->cfo_pss_mean;
  q->cfo_i_value    = src_obj->cfo_i_value;
  q->cfo_cp_is_set  = false;
  q->cfo_pss_is_set = false;
}

void srslte_sync_set_cfo_i_enable(srslte_sync_t *q, bool enable) {
  q->cfo_i_enable = enable;
  if (q->cfo_i_enable  && !q->cfo_i_initiated) {
    for (int i=0;i<2;i++) {
      int offset=(i==0)?-1:1;
      if (srslte_pss_synch_init_fft_offset(&q->pss_i[i], q->max_offset, q->fft_size, offset)) {
        fprintf(stderr, "Error initializing PSS object\n");
      }
      for (int t=0;t<q->frame_size;t++) {
        q->cfo_i_corr[i][t] = cexpf(-2*_Complex_I*M_PI*offset*(float) t/q->fft_size);
      }
    }
    q->cfo_i_initiated = true;
  }
}

void srslte_sync_set_sss_filt_enable(srslte_sync_t *q, bool enable) {
  q->sss_filtering_enabled = enable;
}

void srslte_sync_set_pss_filt_enable(srslte_sync_t *q, bool enable) {
  q->pss_filtering_enabled = enable;
}

void srslte_sync_set_cfo_cp_enable(srslte_sync_t *q, bool enable) {
  q->cfo_cp_enable = enable;
}

void srslte_sync_set_cfo_pss_enable(srslte_sync_t *q, bool enable) {
  q->cfo_pss_enable = enable;
}

void srslte_sync_set_cfo_ema_alpha(srslte_sync_t *q, float alpha) {
  q->cfo_ema_alpha = alpha;
}

float srslte_sync_get_peak_value(srslte_sync_t *q) {
  return q->peak_value;
}

void srslte_sync_cp_en(srslte_sync_t *q, bool enabled) {
  q->detect_cp = enabled;
}

void srslte_sync_set_em_alpha(srslte_sync_t *q, float alpha)
{
  srslte_pss_synch_set_ema_alpha(&q->pss, alpha);
}

srslte_cp_t srslte_sync_get_cp(srslte_sync_t *q)
{
  return q->cp;
}
void srslte_sync_set_cp(srslte_sync_t *q, srslte_cp_t cp)
{
  q->cp = cp;
  q->cp_len = SRSLTE_CP_ISNORM(q->cp)?SRSLTE_CP_LEN_NORM(1,q->fft_size):SRSLTE_CP_LEN_EXT(q->fft_size);
  if (q->frame_size < q->fft_size) {
    q->nof_symbols = 1; 
  } else {
    q->nof_symbols = q->frame_size/(q->fft_size+q->cp_len)-1;
  }
}

void srslte_sync_set_sss_algorithm(srslte_sync_t *q, sss_alg_t alg)
{
  q->sss_alg = alg; 
}

/* CP detection algorithm taken from: 
 * "SSS Detection Method for Initial Cell Search in 3GPP LTE FDD/TDD Dual Mode Receiver"
 * by Jung-In Kim et al. 
 */
srslte_cp_t srslte_sync_detect_cp(srslte_sync_t *q, const cf_t *input, uint32_t peak_pos)
{
  float R_norm=0, R_ext=0, C_norm=0, C_ext=0; 
  float M_norm=0, M_ext=0; 
  
  uint32_t cp_norm_len = SRSLTE_CP_LEN_NORM(7, q->fft_size);
  uint32_t cp_ext_len = SRSLTE_CP_LEN_EXT(q->fft_size);
  
  uint32_t nof_symbols = peak_pos/(q->fft_size+cp_ext_len);
  
  if (nof_symbols > 3) {
    nof_symbols = 3; 
  }
  
  if (nof_symbols > 0) {
 
    const cf_t *input_cp_norm = &input[peak_pos-nof_symbols*(q->fft_size+cp_norm_len)];
    const cf_t *input_cp_ext = &input[peak_pos-nof_symbols*(q->fft_size+cp_ext_len)];

    for (int i=0;i<nof_symbols;i++) {
      R_norm  += crealf(srslte_vec_dot_prod_conj_ccc(&input_cp_norm[q->fft_size], input_cp_norm, cp_norm_len));    
      C_norm  += cp_norm_len * srslte_vec_avg_power_cf(input_cp_norm, cp_norm_len);    
      input_cp_norm += q->fft_size+cp_norm_len;      
    }
    if (C_norm > 0) {
      M_norm = R_norm/C_norm;
    }
        
    q->M_norm_avg = SRSLTE_VEC_EMA(M_norm/nof_symbols, q->M_norm_avg, CP_EMA_ALPHA);
    
    for (int i=0;i<nof_symbols;i++) {
      R_ext  += crealf(srslte_vec_dot_prod_conj_ccc(&input_cp_ext[q->fft_size], input_cp_ext, cp_ext_len));
      C_ext  += cp_ext_len * srslte_vec_avg_power_cf(input_cp_ext, cp_ext_len);
      input_cp_ext += q->fft_size+cp_ext_len;
    }
    if (C_ext > 0) {
      M_ext = R_ext/C_ext;      
    }

    q->M_ext_avg = SRSLTE_VEC_EMA(M_ext/nof_symbols, q->M_ext_avg, CP_EMA_ALPHA);

    if (q->M_norm_avg > q->M_ext_avg) {
      return SRSLTE_CP_NORM;    
    } else if (q->M_norm_avg < q->M_ext_avg) {
      return SRSLTE_CP_EXT;
    } else {
      if (R_norm > R_ext) {
        return SRSLTE_CP_NORM;
      } else {
        return SRSLTE_CP_EXT;
      }
    }
  } else {
    return SRSLTE_CP_NORM; 
  }
}

/* Returns 1 if the SSS is found, 0 if not and -1 if there is not enough space 
 * to correlate
 */
int sync_sss_symbol(srslte_sync_t *q, const cf_t *input)
{
  int ret;

  srslte_sss_synch_set_N_id_2(&q->sss, q->N_id_2);

  switch(q->sss_alg) {
    case SSS_DIFF:
      srslte_sss_synch_m0m1_diff(&q->sss, input, &q->m0, &q->m0_value, &q->m1, &q->m1_value);
      break;
    case SSS_PARTIAL_3:
      srslte_sss_synch_m0m1_partial(&q->sss, input, 3, NULL, &q->m0, &q->m0_value, &q->m1, &q->m1_value);
      break;
    case SSS_FULL:
      srslte_sss_synch_m0m1_partial(&q->sss, input, 1, NULL, &q->m0, &q->m0_value, &q->m1, &q->m1_value);
      break;
  }

  q->sf_idx = srslte_sss_synch_subframe(q->m0, q->m1);
  ret = srslte_sss_synch_N_id_1(&q->sss, q->m0, q->m1);
  if (ret >= 0) {
    q->N_id_1 = (uint32_t) ret;
    DEBUG("SSS detected N_id_1=%d, sf_idx=%d, %s CP\n",
      q->N_id_1, q->sf_idx, SRSLTE_CP_ISNORM(q->cp)?"Normal":"Extended");
    return 1;
  } else {
    q->N_id_1 = 1000;
    return SRSLTE_SUCCESS;
  }
}

srslte_pss_synch_t* srslte_sync_get_cur_pss_obj(srslte_sync_t *q)
{
 srslte_pss_synch_t *pss_obj[3] = {&q->pss_i[0], &q->pss, &q->pss_i[1]};
 return pss_obj[q->cfo_i_value+1];
}

static float cfo_cp_estimate(srslte_sync_t *q, const cf_t *input)
{
  uint32_t cp_offset = 0; 
  cp_offset = srslte_cp_synch(&q->cp_synch, input, q->max_offset, 7, SRSLTE_CP_LEN_NORM(1,q->fft_size));
  cf_t cp_corr_max = srslte_cp_synch_corr_output(&q->cp_synch, cp_offset);
  float cfo = -carg(cp_corr_max) / M_PI / 2; 
  return cfo; 
}

static int cfo_i_estimate(srslte_sync_t *q, const cf_t *input, int find_offset, int *peak_pos, int *cfo_i)
{
  float peak_value; 
  float max_peak_value = -99;  
  int max_cfo_i = 0; 
  srslte_pss_synch_t *pss_obj[3] = {&q->pss_i[0], &q->pss, &q->pss_i[1]};
  for (int cfo_i=0;cfo_i<3;cfo_i++) {
    srslte_pss_synch_set_N_id_2(pss_obj[cfo_i], q->N_id_2);
    int p = srslte_pss_synch_find_pss(pss_obj[cfo_i], &input[find_offset], &peak_value);
    if (p < 0) {
      return -1;
    }
    if (peak_value > max_peak_value) {
      max_peak_value = peak_value;
      if (peak_pos) {
        *peak_pos = p; 
      }
      q->peak_value = peak_value;
      max_cfo_i = cfo_i-1;
    }
  }
  if (cfo_i) {
    *cfo_i = max_cfo_i;
  }
  return 0;
}

/** Finds the PSS sequence previously defined by a call to srslte_sync_set_N_id_2()
 * around the position find_offset in the buffer input.
 *
 * Returns 1 if the correlation peak exceeds the threshold set by srslte_sync_set_threshold() 
 * or 0 otherwise. Returns a negative number on error (if N_id_2 has not been set) 
 *
 * The input signal is not modified. Any CFO correction is done in internal buffers
 *
 * The maximum of the correlation peak is always stored in *peak_position
 */
srslte_sync_find_ret_t srslte_sync_find(srslte_sync_t *q, const cf_t *input, uint32_t find_offset, uint32_t *peak_position)
{
  srslte_sync_find_ret_t ret = SRSLTE_SYNC_ERROR;
  int peak_pos = 0;

  if (!q) {
    return SRSLTE_ERROR_INVALID_INPUTS;
  }
  
  if (input  != NULL                   &&
      srslte_N_id_2_isvalid(q->N_id_2) && 
      fft_size_isvalid(q->fft_size))
  {

    if (peak_position) {
      *peak_position = 0; 
    }
    
    const cf_t *input_ptr = input;

    /* First CFO estimation stage is integer.
     * Finds max PSS correlation for shifted +1/0/-1 integer versions.
     * This should only used once N_id_2 is set
     */
    if (q->cfo_i_enable) {
      if (cfo_i_estimate(q, input_ptr, find_offset, &peak_pos, &q->cfo_i_value) < 0) {
        fprintf(stderr, "Error calling finding PSS sequence at : %d  \n", peak_pos);
        return SRSLTE_ERROR;
      }
      // Correct it using precomputed signal and store in buffer (don't modify input signal)
      if (q->cfo_i_value != 0) {
        srslte_vec_prod_ccc((cf_t*) input_ptr, q->cfo_i_corr[q->cfo_i_value<0?0:1], q->temp, q->frame_size);
        INFO("Compensating cfo_i=%d\n", q->cfo_i_value);
        input_ptr = q->temp;
      }
    }

    /* Second stage is coarse fractional CFO estimation using CP.
     * In case of multi-cell, this can lead to incorrect estimations if CFO from different cells is different
     */
    if (q->cfo_cp_enable) {
      float cfo_cp = cfo_cp_estimate(q, input_ptr);

      if (!q->cfo_cp_is_set) {
        q->cfo_cp_mean   = cfo_cp;
        q->cfo_cp_is_set = true;
      } else {
        /* compute exponential moving average CFO */
        q->cfo_cp_mean = SRSLTE_VEC_EMA(cfo_cp, q->cfo_cp_mean, q->cfo_ema_alpha);
      }

      INFO("CP-CFO: estimated=%f, mean=%f\n", cfo_cp, q->cfo_cp_mean);

      /* Correct CFO with the averaged CFO estimation */
      srslte_cfo_correct(&q->cfo_corr_frame, input_ptr, q->temp, -q->cfo_cp_mean / q->fft_size);
      input_ptr = q->temp;
    }

    /* Find maximum of PSS correlation. If Integer CFO is enabled, correlation is already done
     */
    if (!q->cfo_i_enable) {
      srslte_pss_synch_set_N_id_2(&q->pss, q->N_id_2);
      peak_pos = srslte_pss_synch_find_pss(&q->pss, &input_ptr[find_offset], q->threshold>0?&q->peak_value:NULL);
      if (peak_pos < 0) {
        fprintf(stderr, "Error calling finding PSS sequence at : %d  \n", peak_pos);
        return SRSLTE_ERROR;
      }
    }

<<<<<<< HEAD
    srslte_pss_synch_set_N_id_2(&q->pss, q->N_id_2);
    peak_pos = srslte_pss_synch_find_pss(&q->pss, &input_cfo[find_offset], &q->peak_value);

    // this compensates for the constant time shift caused by the low pass filter
    if(q->decimate && peak_pos < 0) {
      peak_pos  =  0 ;//peak_pos + q->decimate*(2);// replace 2 with q->filter_size -2;
    }
    if (peak_pos < 0) {
      fprintf(stderr, "Error calling finding PSS sequence at : %d  \n", peak_pos);
      return SRSLTE_ERROR;
    }
=======
    INFO("PSS: id=%d, peak_pos=%d, peak_value=%f\n", q->N_id_2, peak_pos, q->peak_value);
>>>>>>> dd8bacf4

    // Save peak position
    if (peak_position) {
      *peak_position = (uint32_t) peak_pos;
    }

    // In case of decimation, this compensates for the constant time shift caused by the low pass filter
    if(q->decimate && peak_pos < 0)  {
      peak_pos = 0 ;//peak_pos + q->decimate*(2);// replace 2 with q->filter_size -2;
    }

    /* If peak is over threshold, compute CFO and SSS */
    if (q->peak_value >= q->threshold || q->threshold == 0) {

      if (q->cfo_pss_enable && peak_pos >= q->fft_size) {

        // Filter central bands before PSS-based CFO estimation
        const cf_t *pss_ptr = &input_ptr[find_offset + peak_pos - q->fft_size];
        if (q->pss_filtering_enabled) {
          srslte_pss_synch_filter(&q->pss, pss_ptr, q->pss_filt);
          pss_ptr = q->pss_filt;
        }

        // PSS-based CFO estimation
        float cfo_pss = srslte_pss_synch_cfo_compute(&q->pss, pss_ptr);
        if (!q->cfo_pss_is_set) {
          q->cfo_pss_mean   = cfo_pss;
          q->cfo_pss_is_set = true;
        } else {
          q->cfo_pss_mean = SRSLTE_VEC_EMA(cfo_pss, q->cfo_pss_mean, q->cfo_ema_alpha);
        }

        INFO("PSS-CFO: filter=%s, estimated=%f, mean=%f\n",
             q->pss_filtering_enabled?"yes":"no", cfo_pss, q->cfo_pss_mean);

      }

<<<<<<< HEAD
      if (q->enable_cfo_pss) {
        if (peak_pos + find_offset >= 2*(q->fft_size + SRSLTE_CP_LEN_EXT(q->fft_size))) {
          float cfo2 = srslte_pss_synch_cfo_compute(&q->pss, &input[find_offset + peak_pos - q->fft_size]);
          if (q->mean_cfo2_isunset) {
            q->mean_cfo2 = cfo2;
            q->mean_cfo2_isunset = true;
          } else {
            q->mean_cfo2 = SRSLTE_VEC_EMA(cfo2, q->mean_cfo2, q->cfo_ema_alpha);
          }
=======
      // If there is enough space for CP and PSS-based CFO estimation
      if (peak_pos + find_offset >= 2 * (q->fft_size + SRSLTE_CP_LEN_EXT(q->fft_size))) {

        // If SSS search is enabled, correlate SSS sequence
        if (q->sss_en) {

          // Set an invalid N_id_1 indicating SSS is yet to be detected
          q->N_id_1 = 1000;

          int sss_idx = find_offset + peak_pos - 2 * q->fft_size -
                        SRSLTE_CP_LEN(q->fft_size, (SRSLTE_CP_ISNORM(q->cp) ? SRSLTE_CP_NORM_LEN : SRSLTE_CP_EXT_LEN));

          const cf_t *sss_ptr = &input_ptr[sss_idx];

          // Correct CFO if detected in PSS
          if (q->cfo_pss_enable) {
            srslte_cfo_correct(&q->cfo_corr_symbol, sss_ptr, q->sss_filt, -q->cfo_pss_mean / q->fft_size);
            sss_ptr = q->sss_filt;
          }

          // Filter central bands before SSS estimation
          if (q->sss_filtering_enabled) {
            srslte_pss_synch_filter(&q->pss, sss_ptr, q->sss_filt);
            sss_ptr = q->sss_filt;
          }

          if (sync_sss_symbol(q, sss_ptr) < 0) {
            fprintf(stderr, "Error correlating SSS\n");
            return -1;
          }
        }

        // Detect CP length
        if (q->detect_cp) {
          srslte_sync_set_cp(q, srslte_sync_detect_cp(q, input_ptr, peak_pos + find_offset));
        } else {
          DEBUG("Not enough room to detect CP length. Peak position: %d\n", peak_pos);
>>>>>>> dd8bacf4
        }

        ret = SRSLTE_SYNC_FOUND;
      } else {
        ret = SRSLTE_SYNC_FOUND_NOSPACE;
      }
    } else {
      ret = SRSLTE_SYNC_NOFOUND;
    }
    
    DEBUG("SYNC ret=%d N_id_2=%d find_offset=%d frame_len=%d, pos=%d peak=%.2f threshold=%.2f sf_idx=%d, CFO=%.3f kHz\n",
         ret, q->N_id_2, find_offset, q->frame_size, peak_pos, q->peak_value, 
         q->threshold, q->sf_idx, 15*(srslte_sync_get_cfo(q)));

  } else if (srslte_N_id_2_isvalid(q->N_id_2)) {
    fprintf(stderr, "Must call srslte_sync_set_N_id_2() first!\n");
  }
  
  return ret; 
}

void srslte_sync_reset(srslte_sync_t *q) {
  q->M_ext_avg  = 0;
  q->M_norm_avg = 0; 
  srslte_pss_synch_reset(&q->pss);
}<|MERGE_RESOLUTION|>--- conflicted
+++ resolved
@@ -582,21 +582,7 @@
       }
     }
 
-<<<<<<< HEAD
-    srslte_pss_synch_set_N_id_2(&q->pss, q->N_id_2);
-    peak_pos = srslte_pss_synch_find_pss(&q->pss, &input_cfo[find_offset], &q->peak_value);
-
-    // this compensates for the constant time shift caused by the low pass filter
-    if(q->decimate && peak_pos < 0) {
-      peak_pos  =  0 ;//peak_pos + q->decimate*(2);// replace 2 with q->filter_size -2;
-    }
-    if (peak_pos < 0) {
-      fprintf(stderr, "Error calling finding PSS sequence at : %d  \n", peak_pos);
-      return SRSLTE_ERROR;
-    }
-=======
     INFO("PSS: id=%d, peak_pos=%d, peak_value=%f\n", q->N_id_2, peak_pos, q->peak_value);
->>>>>>> dd8bacf4
 
     // Save peak position
     if (peak_position) {
@@ -634,17 +620,6 @@
 
       }
 
-<<<<<<< HEAD
-      if (q->enable_cfo_pss) {
-        if (peak_pos + find_offset >= 2*(q->fft_size + SRSLTE_CP_LEN_EXT(q->fft_size))) {
-          float cfo2 = srslte_pss_synch_cfo_compute(&q->pss, &input[find_offset + peak_pos - q->fft_size]);
-          if (q->mean_cfo2_isunset) {
-            q->mean_cfo2 = cfo2;
-            q->mean_cfo2_isunset = true;
-          } else {
-            q->mean_cfo2 = SRSLTE_VEC_EMA(cfo2, q->mean_cfo2, q->cfo_ema_alpha);
-          }
-=======
       // If there is enough space for CP and PSS-based CFO estimation
       if (peak_pos + find_offset >= 2 * (q->fft_size + SRSLTE_CP_LEN_EXT(q->fft_size))) {
 
@@ -682,7 +657,6 @@
           srslte_sync_set_cp(q, srslte_sync_detect_cp(q, input_ptr, peak_pos + find_offset));
         } else {
           DEBUG("Not enough room to detect CP length. Peak position: %d\n", peak_pos);
->>>>>>> dd8bacf4
         }
 
         ret = SRSLTE_SYNC_FOUND;
