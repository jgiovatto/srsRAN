/**
 *
 * \section COPYRIGHT
 *
 * Copyright 2013-2015 Software Radio Systems Limited
 *
 * \section LICENSE
 *
 * This file is part of the srsLTE library.
 *
 * srsLTE is free software: you can redistribute it and/or modify
 * it under the terms of the GNU Affero General Public License as
 * published by the Free Software Foundation, either version 3 of
 * the License, or (at your option) any later version.
 *
 * srsLTE is distributed in the hope that it will be useful,
 * but WITHOUT ANY WARRANTY; without even the implied warranty of
 * MERCHANTABILITY or FITNESS FOR A PARTICULAR PURPOSE.  See the
 * GNU Affero General Public License for more details.
 *
 * A copy of the GNU Affero General Public License can be found in
 * the LICENSE file in the top-level directory of this distribution
 * and at http://www.gnu.org/licenses/.
 *
 */

#include <stdio.h>
#include <signal.h>
#include <stdlib.h>
#include <string.h>
#include <strings.h>
#include <unistd.h>
#include <math.h>
#include <time.h>

#include <stdbool.h>

#include "srslte/srslte.h"
#include "srslte/phy/rf/rf.h"

static bool keep_running = true;
char *output_file_name = NULL;
char *rf_args="";
float rf_gain=60.0, rf_freq=-1.0;
int nof_prb = 6;
int nof_subframes = -1;
int N_id_2 = -1; 
uint32_t nof_rx_antennas = 1;

void int_handler(int dummy) {
  keep_running = false;
}

void usage(char *prog) {
  printf("Usage: %s [agrnv] -l N_id_2 -f rx_frequency_hz -o output_file\n", prog);
  printf("\t-a RF args [Default %s]\n", rf_args);
  printf("\t-g RF Gain [Default %.2f dB]\n", rf_gain);
  printf("\t-p nof_prb [Default %d]\n", nof_prb);
  printf("\t-n nof_subframes [Default %d]\n", nof_subframes);
  printf("\t-A nof_rx_antennas [Default %d]\n", nof_rx_antennas);
  printf("\t-v verbose\n");
}

void parse_args(int argc, char **argv) {
  int opt;
  while ((opt = getopt(argc, argv, "agpnvfolA")) != -1) {
    switch (opt) {
    case 'o':
      output_file_name = argv[optind];
      break;
    case 'a':
      rf_args = argv[optind];
      break;
    case 'g':
      rf_gain = atof(argv[optind]);
      break;
    case 'p':
      nof_prb = atoi(argv[optind]);
      break;
    case 'f':
      rf_freq = atof(argv[optind]);
      break;
    case 'n':
      nof_subframes = atoi(argv[optind]);
      break;
    case 'l':
      N_id_2 = atoi(argv[optind]);
      break;
    case 'A':
      nof_rx_antennas = (uint32_t) atoi(argv[optind]);
      break;
    case 'v':
      srslte_verbose++;
      break;
    default:
      usage(argv[0]);
      exit(-1);
    }
  }
  if (&rf_freq < 0 || N_id_2 == -1 || output_file_name == NULL) {
    usage(argv[0]);
    exit(-1);
  }
}

int srslte_rf_recv_wrapper(void *h, cf_t *data[SRSLTE_MAX_PORTS], uint32_t nsamples, srslte_timestamp_t *t) {
  DEBUG(" ----  Receive %d samples  ---- \n", nsamples);
  return srslte_rf_recv_with_time_multi(h, (void**) data, nsamples, true, NULL, NULL);
}

int main(int argc, char **argv) {
  cf_t *buffer[SRSLTE_MAX_PORTS] = {NULL, NULL}; 
  int n;
  srslte_rf_t rf;
  srslte_filesink_t sink;
  srslte_ue_sync_t ue_sync; 
  srslte_cell_t cell; 

  signal(SIGINT, int_handler);

  parse_args(argc, argv);
  
  srslte_filesink_init(&sink, output_file_name, SRSLTE_COMPLEX_FLOAT_BIN);

  printf("Opening RF device...\n");
  if (srslte_rf_open_multi(&rf, rf_args, nof_rx_antennas)) {
    fprintf(stderr, "Error opening rf\n");
    exit(-1);
  }
  srslte_rf_set_master_clock_rate(&rf, 30.72e6);        

  for (int i = 0; i< SRSLTE_MAX_PORTS; i++) {
    buffer[i] = srslte_vec_malloc(3 * sizeof(cf_t) * SRSLTE_SF_LEN_PRB(100));
  }
  
  sigset_t sigset;
  sigemptyset(&sigset);
  sigaddset(&sigset, SIGINT);
  sigprocmask(SIG_UNBLOCK, &sigset, NULL);

  printf("Set RX freq: %.6f MHz\n", srslte_rf_set_rx_freq(&rf, rf_freq) / 1000000);
  printf("Set RX gain: %.1f dB\n", srslte_rf_set_rx_gain(&rf, rf_gain));
    int srate = srslte_sampling_freq_hz(nof_prb);    
    if (srate != -1) {  
      if (srate < 10e6) {          
        srslte_rf_set_master_clock_rate(&rf, 4*srate);        
      } else {
        srslte_rf_set_master_clock_rate(&rf, srate);        
      }
      printf("Setting sampling rate %.2f MHz\n", (float) srate/1000000);
      float srate_rf = srslte_rf_set_rx_srate(&rf, (double) srate);
      if (srate_rf != srate) {
        fprintf(stderr, "Could not set sampling rate\n");
        exit(-1);
      }
    } else {
      fprintf(stderr, "Invalid number of PRB %d\n", nof_prb);
      exit(-1);
    }
  srslte_rf_rx_wait_lo_locked(&rf);
  srslte_rf_start_rx_stream(&rf);

  cell.cp = SRSLTE_CP_NORM; 
  cell.id = N_id_2;
  cell.nof_prb = nof_prb; 
  cell.nof_ports = 1; 
  
<<<<<<< HEAD
  if (srslte_ue_sync_init_multi(&ue_sync, cell, srslte_rf_recv_wrapper, nof_rx_antennas, (void*) &rf)) {
=======
  if (srslte_ue_sync_init_multi(&ue_sync, cell.nof_prb, cell.id==1000, srslte_rf_recv_wrapper, nof_rx_antennas, (void*) &rf)) {
>>>>>>> 05da1ac4
    fprintf(stderr, "Error initiating ue_sync\n");
    exit(-1); 
  }
  if (srslte_ue_sync_set_cell(&ue_sync, cell)) {
    fprintf(stderr, "Error initiating ue_sync\n");
    exit(-1);
  }

  uint32_t subframe_count = 0;
  bool start_capture = false; 
  bool stop_capture = false; 
  while((subframe_count < nof_subframes || nof_subframes == -1)
        && !stop_capture)
  {
    n = srslte_ue_sync_zerocopy_multi(&ue_sync, buffer);
    if (n < 0) {
      fprintf(stderr, "Error receiving samples\n");
      exit(-1);
    }
    if (n == 1) {
      if (!start_capture) {
        if (srslte_ue_sync_get_sfidx(&ue_sync) == 9) {
          start_capture = true; 
        }        
      } else {
        printf("Writing to file %6d subframes...\r", subframe_count);
        srslte_filesink_write_multi(&sink, (void**) buffer, SRSLTE_SF_LEN_PRB(nof_prb),nof_rx_antennas);
        subframe_count++;                              
      }      
    }
    if (!keep_running) {
      if (!start_capture || (start_capture && srslte_ue_sync_get_sfidx(&ue_sync) == 9)) {
        stop_capture = true; 
      }
    }
  }
  
  srslte_filesink_free(&sink);
  srslte_rf_close(&rf);
  srslte_ue_sync_free(&ue_sync);

  for (int i = 0; i < SRSLTE_MAX_PORTS; i++) {
    if (buffer[i]) {
      free(buffer[i]);
    }
  }

  printf("Ok - wrote %d subframes\n", subframe_count);
  exit(0);
}<|MERGE_RESOLUTION|>--- conflicted
+++ resolved
@@ -165,11 +165,7 @@
   cell.nof_prb = nof_prb; 
   cell.nof_ports = 1; 
   
-<<<<<<< HEAD
-  if (srslte_ue_sync_init_multi(&ue_sync, cell, srslte_rf_recv_wrapper, nof_rx_antennas, (void*) &rf)) {
-=======
   if (srslte_ue_sync_init_multi(&ue_sync, cell.nof_prb, cell.id==1000, srslte_rf_recv_wrapper, nof_rx_antennas, (void*) &rf)) {
->>>>>>> 05da1ac4
     fprintf(stderr, "Error initiating ue_sync\n");
     exit(-1); 
   }
