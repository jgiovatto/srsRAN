/**
 *
 * \section COPYRIGHT
 *
 * Copyright 2013-2015 Software Radio Systems Limited
 *
 * \section LICENSE
 *
 * This file is part of the srsUE library.
 *
 * srsUE is free software: you can redistribute it and/or modify
 * it under the terms of the GNU Affero General Public License as
 * published by the Free Software Foundation, either version 3 of
 * the License, or (at your option) any later version.
 *
 * srsUE is distributed in the hope that it will be useful,
 * but WITHOUT ANY WARRANTY; without even the implied warranty of
 * MERCHANTABILITY or FITNESS FOR A PARTICULAR PURPOSE.  See the
 * GNU Affero General Public License for more details.
 *
 * A copy of the GNU Affero General Public License can be found in
 * the LICENSE file in the top-level directory of this distribution
 * and at http://www.gnu.org/licenses/.
 *
 */

#ifndef SRSLTE_PCAP_H
#define SRSLTE_PCAP_H

#include <stdio.h>
#include <string.h>
#include <arpa/inet.h>
#include <sys/time.h>

#define MAC_LTE_DLT  147
#define NAS_LTE_DLT  148
#define RLC_LTE_DLT  149 // UDP needs to be selected as protocol


/* This structure gets written to the start of the file */
typedef struct pcap_hdr_s {
        unsigned int   magic_number;   /* magic number */
        unsigned short version_major;  /* major version number */
        unsigned short version_minor;  /* minor version number */
        unsigned int   thiszone;       /* GMT to local correction */
        unsigned int   sigfigs;        /* accuracy of timestamps */
        unsigned int   snaplen;        /* max length of captured packets, in octets */
        unsigned int   network;        /* data link type */
} pcap_hdr_t;

/* This structure precedes each packet */
typedef struct pcaprec_hdr_s {
        unsigned int   ts_sec;         /* timestamp seconds */
        unsigned int   ts_usec;        /* timestamp microseconds */
        unsigned int   incl_len;       /* number of octets of packet saved in file */
        unsigned int   orig_len;       /* actual length of packet */
} pcaprec_hdr_t;


/* radioType */
#define FDD_RADIO 1
#define TDD_RADIO 2

/* Direction */
#define DIRECTION_UPLINK   0
#define DIRECTION_DOWNLINK 1

/* rntiType */
#define NO_RNTI  0  /* Used for BCH-BCH */
#define P_RNTI   1
#define RA_RNTI  2
#define C_RNTI   3
#define SI_RNTI  4
#define SPS_RNTI 5
#define M_RNTI   6

#define MAC_LTE_START_STRING        "mac-lte"
#define MAC_LTE_PAYLOAD_TAG         0x01
#define MAC_LTE_RNTI_TAG            0x02
#define MAC_LTE_UEID_TAG            0x03
#define MAC_LTE_FRAME_SUBFRAME_TAG  0x04
#define MAC_LTE_PREDFINED_DATA_TAG  0x05
#define MAC_LTE_RETX_TAG            0x06
#define MAC_LTE_CRC_STATUS_TAG      0x07



/* Context information for every MAC PDU that will be logged */
typedef struct MAC_Context_Info_t {
    unsigned short radioType;
    unsigned char  direction;
    unsigned char  rntiType;
    unsigned short rnti;
    unsigned short ueid;
    unsigned char  isRetx;
    unsigned char  crcStatusOK;

    unsigned short sysFrameNumber;
    unsigned short subFrameNumber;
} MAC_Context_Info_t;

/* Context information for every NAS PDU that will be logged */
typedef struct NAS_Context_Info_s {
  // No Context yet
} NAS_Context_Info_t;


/* RLC-LTE disector */

/* rlcMode */
#define RLC_TM_MODE 1
#define RLC_UM_MODE 2
#define RLC_AM_MODE 4
#define RLC_PREDEF  8

/* priority ? */

/* channelType */
#define CHANNEL_TYPE_CCCH 1
#define CHANNEL_TYPE_BCCH_BCH 2
#define CHANNEL_TYPE_PCCH 3
#define CHANNEL_TYPE_SRB 4
#define CHANNEL_TYPE_DRB 5
#define CHANNEL_TYPE_BCCH_DL_SCH 6
#define CHANNEL_TYPE_MCCH 7
#define CHANNEL_TYPE_MTCH 8

/* sequenceNumberLength */
#define UM_SN_LENGTH_5_BITS 5
#define UM_SN_LENGTH_10_BITS 10
#define AM_SN_LENGTH_10_BITS 10
#define AM_SN_LENGTH_16_BITS 16

/* Narrow band mode */
typedef enum {
  rlc_no_nb_mode = 0,
  rlc_nb_mode = 1
} rlc_lte_nb_mode;

/* Context information for every RLC PDU that will be logged */
typedef struct {
  unsigned char   rlcMode;
  unsigned char   direction;
  unsigned char   priority;
  unsigned char   sequenceNumberLength;
  unsigned short  ueid;
  unsigned short  channelType;
  unsigned short  channelId; /* for SRB: 1=SRB1, 2=SRB2, 3=SRB1bis; for DRB: DRB ID */
  unsigned short  pduLength;
  bool            extendedLiField;
  rlc_lte_nb_mode nbMode;
} RLC_Context_Info_t;


// See Wireshark's packet-rlc-lte.h for details
#define RLC_LTE_START_STRING "rlc-lte"
#define RLC_LTE_SN_LENGTH_TAG    0x02
#define RLC_LTE_DIRECTION_TAG    0x03
#define RLC_LTE_PRIORITY_TAG     0x04
#define RLC_LTE_UEID_TAG         0x05
#define RLC_LTE_CHANNEL_TYPE_TAG 0x06
#define RLC_LTE_CHANNEL_ID_TAG   0x07
#define RLC_LTE_EXT_LI_FIELD_TAG 0x08
#define RLC_LTE_NB_MODE_TAG      0x09
#define RLC_LTE_PAYLOAD_TAG      0x01



/**************************************************************************
 * API functions for opening/closing LTE PCAP files                       *
 **************************************************************************/

/* Open the file and write file header */
inline FILE *LTE_PCAP_Open(uint32_t DLT, const char *fileName)
{
    pcap_hdr_t file_header =
    {
        0xa1b2c3d4,   /* magic number */
        2, 4,         /* version number is 2.4 */
        0,            /* timezone */
        0,            /* sigfigs - apparently all tools do this */
        65535,        /* snaplen - this should be long enough */
        DLT           /* Data Link Type (DLT).  Set as unused value 147 for now */
    };

    FILE *fd = fopen(fileName, "w");
    if (fd == NULL) {
        printf("Failed to open file \"%s\" for writing\n", fileName);
        return NULL;
    }

    /* Write the file header */
    fwrite(&file_header, sizeof(pcap_hdr_t), 1, fd);

    return fd;
}

/* Close the PCAP file */
inline void LTE_PCAP_Close(FILE *fd)
{
  if(fd)
    fclose(fd);
}


/**************************************************************************
 * API functions for writing MAC-LTE PCAP files                           *
 **************************************************************************/

/* Write an individual PDU (PCAP packet header + mac-context + mac-pdu) */
inline int LTE_PCAP_MAC_WritePDU(FILE *fd, MAC_Context_Info_t *context,
                                 const unsigned char *PDU, unsigned int length)
{
    pcaprec_hdr_t packet_header;
    char context_header[256];
    int offset = 0;
    uint16_t tmp16;

    /* Can't write if file wasn't successfully opened */
    if (fd == NULL) {
        printf("Error: Can't write to empty file handle\n");
        return 0;
    }

    /*****************************************************************/
    /* Context information (same as written by UDP heuristic clients */
    context_header[offset++] = context->radioType;
    context_header[offset++] = context->direction;
    context_header[offset++] = context->rntiType;

    /* RNTI */
    context_header[offset++] = MAC_LTE_RNTI_TAG;
    tmp16 = htons(context->rnti);
    memcpy(context_header+offset, &tmp16, 2);
    offset += 2;

    /* UEId */
    context_header[offset++] = MAC_LTE_UEID_TAG;
    tmp16 = htons(context->ueid);
    memcpy(context_header+offset, &tmp16, 2);
    offset += 2;

    /* Subframe Number and System Frame Number */
    /* SFN is stored in 12 MSB and SF in 4 LSB */
    context_header[offset++] = MAC_LTE_FRAME_SUBFRAME_TAG;
    tmp16 = (context->sysFrameNumber << 4) | context->subFrameNumber;
    tmp16 = htons(tmp16);
    memcpy(context_header+offset, &tmp16, 2);
    offset += 2;

    /* CRC Status */
    context_header[offset++] = MAC_LTE_CRC_STATUS_TAG;
    context_header[offset++] = context->crcStatusOK;

    /* Data tag immediately preceding PDU */
    context_header[offset++] = MAC_LTE_PAYLOAD_TAG;


    /****************************************************************/
    /* PCAP Header                                                  */
    struct timeval t;
    gettimeofday(&t, NULL);
    packet_header.ts_sec = t.tv_sec;
    packet_header.ts_usec = t.tv_usec;
    packet_header.incl_len = offset + length;
    packet_header.orig_len = offset + length;

    /***************************************************************/
    /* Now write everything to the file                            */
    fwrite(&packet_header, sizeof(pcaprec_hdr_t), 1, fd);
    fwrite(context_header, 1, offset, fd);
    fwrite(PDU, 1, length, fd);

    return 1;
}



/**************************************************************************
 * API functions for writing NAS-EPS PCAP files                           *
 **************************************************************************/

/* Write an individual PDU (PCAP packet header + nas-context + nas-pdu) */
inline int LTE_PCAP_NAS_WritePDU(FILE *fd, NAS_Context_Info_t *context,
                                 const unsigned char *PDU, unsigned int length)
{
    pcaprec_hdr_t packet_header;

    /* Can't write if file wasn't successfully opened */
    if (fd == NULL) {
        printf("Error: Can't write to empty file handle\n");
        return 0;
    }

    /****************************************************************/
    /* PCAP Header                                                  */
    struct timeval t;
    gettimeofday(&t, NULL);
    packet_header.ts_sec = t.tv_sec;
    packet_header.ts_usec = t.tv_usec;
    packet_header.incl_len = length;
    packet_header.orig_len = length;

    /***************************************************************/
    /* Now write everything to the file                            */
    fwrite(&packet_header, sizeof(pcaprec_hdr_t), 1, fd);
    fwrite(PDU, 1, length, fd);

    return 1;
}

<<<<<<< HEAD
/**************************************************************************
 * API functions for writing RLC-LTE PCAP files                           *
 **************************************************************************/

/* Write an individual RLC PDU (PCAP packet header + UDP header + rlc-context + rlc-pdu) */
inline int LTE_PCAP_RLC_WritePDU(FILE *fd, RLC_Context_Info_t *context,
                                 const unsigned char *PDU, unsigned int length)
{
    pcaprec_hdr_t packet_header;
    char context_header[256];
    int offset = 0;
    uint16_t tmp16;

    /* Can't write if file wasn't successfully opened */
    if (fd == NULL) {
        printf("Error: Can't write to empty file handle\n");
        return 0;
    }

    /*****************************************************************/

    // Add dummy UDP header, start with src and dest port
    context_header[offset++] = 0xde;
    context_header[offset++] = 0xad;
    context_header[offset++] = 0xbe;
    context_header[offset++] = 0xef;
    // length
    tmp16 = length + 12;
    memcpy(context_header+offset, &tmp16, 2);
    offset += 2;
    // dummy CRC
    context_header[offset++] = 0xde;
    context_header[offset++] = 0xad;

    // Start magic string
    memcpy(&context_header[offset], RLC_LTE_START_STRING, strlen(RLC_LTE_START_STRING));
    offset += strlen(RLC_LTE_START_STRING);

    // Fixed field RLC mode
    context_header[offset++] = context->rlcMode;

    // Conditional fields
    if (context->rlcMode == RLC_UM_MODE) {
        context_header[offset++] = RLC_LTE_SN_LENGTH_TAG;
        context_header[offset++] = context->sequenceNumberLength;
    }

    // Optional fields
    context_header[offset++] = RLC_LTE_DIRECTION_TAG;
    context_header[offset++] = context->direction;

    context_header[offset++] = RLC_LTE_PRIORITY_TAG;
    context_header[offset++] = context->priority;

    context_header[offset++] = RLC_LTE_UEID_TAG;
    tmp16 = htons(context->ueid);
    memcpy(context_header+offset, &tmp16, 2);
    offset += 2;

    context_header[offset++] = RLC_LTE_CHANNEL_TYPE_TAG;
    tmp16 = htons(context->channelType);
    memcpy(context_header+offset, &tmp16, 2);
    offset += 2;

    context_header[offset++] = RLC_LTE_CHANNEL_ID_TAG;
    tmp16 = htons(context->channelId);
    memcpy(context_header+offset, &tmp16, 2);
    offset += 2;

    // Now the actual PDU
    context_header[offset++] = RLC_LTE_PAYLOAD_TAG;

    // PCAP header
    struct timeval t;
    gettimeofday(&t, NULL);
    packet_header.ts_sec = t.tv_sec;
    packet_header.ts_usec = t.tv_usec;
    packet_header.incl_len = offset + length;
    packet_header.orig_len = offset + length;

    // Write everything to file
    fwrite(&packet_header, sizeof(pcaprec_hdr_t), 1, fd);
    fwrite(context_header, 1, offset, fd);
    fwrite(PDU, 1, length, fd);

    return 1;
}

#endif /* UEPCAP_H */
=======
#endif // SRSLTE_PCAP_H
>>>>>>> dd76f853
<|MERGE_RESOLUTION|>--- conflicted
+++ resolved
@@ -309,7 +309,7 @@
     return 1;
 }
 
-<<<<<<< HEAD
+
 /**************************************************************************
  * API functions for writing RLC-LTE PCAP files                           *
  **************************************************************************/
@@ -398,7 +398,4 @@
     return 1;
 }
 
-#endif /* UEPCAP_H */
-=======
-#endif // SRSLTE_PCAP_H
->>>>>>> dd76f853
+#endif // SRSLTE_PCAP_H