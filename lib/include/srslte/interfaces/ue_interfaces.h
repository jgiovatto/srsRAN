/**
 *
 * \section COPYRIGHT
 *
 * Copyright 2013-2015 Software Radio Systems Limited
 *
 * \section LICENSE
 *
 * This file is part of the srsUE library.
 *
 * srsUE is free software: you can redistribute it and/or modify
 * it under the terms of the GNU Affero General Public License as
 * published by the Free Software Foundation, either version 3 of
 * the License, or (at your option) any later version.
 *
 * srsUE is distributed in the hope that it will be useful,
 * but WITHOUT ANY WARRANTY; without even the implied warranty of
 * MERCHANTABILITY or FITNESS FOR A PARTICULAR PURPOSE.  See the
 * GNU Affero General Public License for more details.
 *
 * A copy of the GNU Affero General Public License can be found in
 * the LICENSE file in the top-level directory of this distribution
 * and at http://www.gnu.org/licenses/.
 *
 */

/******************************************************************************
 * File:        interfaces.h
 * Description: Abstract base class interfaces provided by layers
 *              to other layers.
 *****************************************************************************/

#ifndef INTERFACES_H
#define INTERFACES_H

#include <string>

#include "srslte/asn1/liblte_rrc.h"
#include "srslte/common/interfaces_common.h"
#include "srslte/common/common.h"
#include "srslte/common/security.h"
#include "srslte/upper/rlc_interface.h"

namespace srsue {

// UE interface
class ue_interface
{
};

// USIM interface for NAS
class usim_interface_nas
{
public:
  virtual void get_imsi_vec(uint8_t* imsi_, uint32_t n) = 0;
  virtual void get_imei_vec(uint8_t* imei_, uint32_t n) = 0;
  virtual void generate_authentication_response(uint8_t  *rand,
                                                uint8_t  *autn_enb,
                                                uint16_t  mcc,
                                                uint16_t  mnc,
                                                bool     *net_valid,
                                                uint8_t  *res) = 0;
  virtual void generate_nas_keys(uint8_t *k_nas_enc,
                                 uint8_t *k_nas_int,
                                 srslte::CIPHERING_ALGORITHM_ID_ENUM cipher_algo,
                                 srslte::INTEGRITY_ALGORITHM_ID_ENUM integ_algo) = 0;
};

// USIM interface for RRC
class usim_interface_rrc
{
public:
  virtual void generate_as_keys(uint32_t count_ul,
                                uint8_t *k_rrc_enc,
                                uint8_t *k_rrc_int,
                                uint8_t *k_up_enc,
                                uint8_t *k_up_int,
                                srslte::CIPHERING_ALGORITHM_ID_ENUM cipher_algo,
                                srslte::INTEGRITY_ALGORITHM_ID_ENUM integ_algo) = 0;
};

// GW interface for NAS
class gw_interface_nas
{
public:
  virtual srslte::error_t setup_if_addr(uint32_t ip_addr, char *err_str) = 0;
};

// GW interface for PDCP
class gw_interface_pdcp
{
public:
  virtual void write_pdu(uint32_t lcid, srslte::byte_buffer_t *pdu) = 0;
};

// NAS interface for RRC
class nas_interface_rrc
{
public:
  virtual bool      is_attached() = 0;
  virtual void      notify_connection_setup() = 0;
  virtual void      write_pdu(uint32_t lcid, srslte::byte_buffer_t *pdu) = 0;
  virtual uint32_t  get_ul_count() = 0;
  virtual bool      get_s_tmsi(LIBLTE_RRC_S_TMSI_STRUCT *s_tmsi) = 0;
  virtual void      plmn_found(LIBLTE_RRC_PLMN_IDENTITY_STRUCT plmn_id, uint16_t tracking_area_code) = 0;
};

// NAS interface for UE
class nas_interface_ue
{
public:
  virtual void      attach_request() = 0;
  virtual void      deattach_request() = 0;
};

// RRC interface for MAC
class rrc_interface_mac_common
{
public:
  virtual void ra_problem() = 0;
};

class rrc_interface_mac : public rrc_interface_mac_common
{
public:
  virtual void release_pucch_srs() = 0;
};

// RRC interface for PHY
class rrc_interface_phy
{
public:
  virtual void in_sync() = 0;
  virtual void out_of_sync() = 0;
  virtual void cell_found(uint32_t earfcn, srslte_cell_t phy_cell, float rsrp) = 0;
};

// RRC interface for NAS
class rrc_interface_nas
{
public:
  virtual void write_sdu(uint32_t lcid, srslte::byte_buffer_t *sdu) = 0;
  virtual uint16_t get_mcc() = 0;
  virtual uint16_t get_mnc() = 0;
  virtual void enable_capabilities() = 0;
<<<<<<< HEAD
  virtual void plmn_search() = 0;
  virtual void plmn_select(LIBLTE_RRC_PLMN_IDENTITY_STRUCT plmn_id) = 0;
=======
  virtual std::string get_rb_name(uint32_t lcid) = 0;
};
>>>>>>> 02439f29

};

// RRC interface for PDCP
class rrc_interface_pdcp
{
public:
  virtual void write_pdu(uint32_t lcid, srslte::byte_buffer_t *pdu) = 0;
  virtual void write_pdu_bcch_bch(srslte::byte_buffer_t *pdu) = 0;
  virtual void write_pdu_bcch_dlsch(srslte::byte_buffer_t *pdu) = 0;
  virtual void write_pdu_pcch(srslte::byte_buffer_t *pdu) = 0;
  virtual std::string get_rb_name(uint32_t lcid) = 0;
};

// RRC interface for RLC
class rrc_interface_rlc
{
public:
  virtual void max_retx_attempted() = 0;
  virtual std::string get_rb_name(uint32_t lcid) = 0;
};

// PDCP interface for GW
class pdcp_interface_gw
{
public:
  virtual void write_sdu(uint32_t lcid, srslte::byte_buffer_t *sdu) = 0;
};

// PDCP interface for RRC
class pdcp_interface_rrc
{
public:
  virtual void reset() = 0;
  virtual void write_sdu(uint32_t lcid, srslte::byte_buffer_t *sdu) = 0;
  virtual void add_bearer(uint32_t lcid, srslte::srslte_pdcp_config_t cnfg = srslte::srslte_pdcp_config_t()) = 0;
  virtual void config_security(uint32_t lcid,
                               uint8_t *k_rrc_enc_,
                               uint8_t *k_rrc_int_,
                               srslte::CIPHERING_ALGORITHM_ID_ENUM cipher_algo_,
                               srslte::INTEGRITY_ALGORITHM_ID_ENUM integ_algo_) = 0;
};

// PDCP interface for RLC
class pdcp_interface_rlc
{
public:
  /* RLC calls PDCP to push a PDCP PDU. */
  virtual void write_pdu(uint32_t lcid, srslte::byte_buffer_t *sdu) = 0;
  virtual void write_pdu_bcch_bch(srslte::byte_buffer_t *sdu) = 0;
  virtual void write_pdu_bcch_dlsch(srslte::byte_buffer_t *sdu) = 0;
  virtual void write_pdu_pcch(srslte::byte_buffer_t *sdu) = 0;
};

// RLC interface for RRC
class rlc_interface_rrc
{
public:
  virtual void reset() = 0;
  virtual void add_bearer(uint32_t lcid) = 0;
  virtual void add_bearer(uint32_t lcid, srslte::srslte_rlc_config_t cnfg) = 0;
};

// RLC interface for PDCP
class rlc_interface_pdcp
{
public:
  /* PDCP calls RLC to push an RLC SDU. SDU gets placed into the RLC buffer and MAC pulls
   * RLC PDUs according to TB size. */
  virtual void write_sdu(uint32_t lcid,  srslte::byte_buffer_t *sdu) = 0;
};

//RLC interface for MAC
class rlc_interface_mac : public srslte::read_pdu_interface
{
public:
  /* MAC calls RLC to get buffer state for a logical channel.
   * This function should return quickly. */
  virtual uint32_t get_buffer_state(uint32_t lcid) = 0;
  virtual uint32_t get_total_buffer_state(uint32_t lcid) = 0; 


  const static int MAX_PDU_SEGMENTS = 20;

  /* MAC calls RLC to get RLC segment of nof_bytes length.
   * Segmentation happens in this function. RLC PDU is stored in payload. */
  virtual int     read_pdu(uint32_t lcid, uint8_t *payload, uint32_t nof_bytes) = 0;

  /* MAC calls RLC to push an RLC PDU. This function is called from an independent MAC thread.
   * PDU gets placed into the buffer and higher layer thread gets notified. */
  virtual void write_pdu(uint32_t lcid, uint8_t *payload, uint32_t nof_bytes) = 0;
  virtual void write_pdu_bcch_bch(uint8_t *payload, uint32_t nof_bytes) = 0;
  virtual void write_pdu_bcch_dlsch(uint8_t *payload, uint32_t nof_bytes) = 0;
  virtual void write_pdu_pcch(uint8_t *payload, uint32_t nof_bytes) = 0;
};


//BSR interface for MUX
class bsr_interface_mux
{
public:
  typedef enum {
    LONG_BSR,
    SHORT_BSR,
    TRUNC_BSR
  } bsr_format_t;

  typedef struct {
    bsr_format_t format;
    uint32_t buff_size[4];
  } bsr_t;

  /* MUX calls BSR to check if it can fit a BSR into PDU */
  virtual bool need_to_send_bsr_on_ul_grant(uint32_t grant_size, bsr_t *bsr) = 0;

  /* MUX calls BSR to let it generate a padding BSR if there is space in PDU */
  virtual bool generate_padding_bsr(uint32_t nof_padding_bytes, bsr_t *bsr) = 0;

  /* MAX calls BSR to set the Tx TTI */
  virtual void set_tx_tti(uint32_t tti) = 0;
};


/** MAC interface 
 *
 */
/* Interface PHY -> MAC */
class mac_interface_phy
{
public:
    
  typedef struct {
    uint32_t    pid;    
    uint32_t    tti;
    uint32_t    last_tti;
    bool        ndi; 
    bool        last_ndi; 
    uint32_t    n_bytes;
    int         rv; 
    uint16_t    rnti; 
    bool        is_from_rar;
    bool        is_sps_release;
    bool        has_cqi_request;
    srslte_rnti_type_t rnti_type; 
    srslte_phy_grant_t phy_grant; 
  } mac_grant_t; 
  
  typedef struct {
    bool                    decode_enabled;
    int                     rv;
    uint16_t                rnti; 
    bool                    generate_ack; 
    bool                    default_ack; 
    // If non-null, called after tb_decoded_ok to determine if ack needs to be sent
    bool                  (*generate_ack_callback)(void*); 
    void                   *generate_ack_callback_arg;
    uint8_t                *payload_ptr; 
    srslte_softbuffer_rx_t *softbuffer;
    srslte_phy_grant_t      phy_grant;
  } tb_action_dl_t;

  typedef struct {
    bool                    tx_enabled;
    bool                    expect_ack;
    uint32_t                rv;
    uint16_t                rnti; 
    uint32_t                current_tx_nb;
    int32_t                 tti_offset;     // relative offset between grant and UL tx/HARQ rx
    srslte_softbuffer_tx_t *softbuffer;
    srslte_phy_grant_t      phy_grant;
    uint8_t                *payload_ptr; 
  } tb_action_ul_t;
  
  /* Indicate reception of UL grant. 
   * payload_ptr points to memory where MAC PDU must be written by MAC layer */
  virtual void new_grant_ul(mac_grant_t grant, tb_action_ul_t *action) = 0;

  /* Indicate reception of UL grant + HARQ information throught PHICH in the same TTI. */
  virtual void new_grant_ul_ack(mac_grant_t grant, bool ack, tb_action_ul_t *action) = 0;

  /* Indicate reception of HARQ information only through PHICH.   */
  virtual void harq_recv(uint32_t tti, bool ack, tb_action_ul_t *action) = 0;
  
  /* Indicate reception of DL grant. */ 
  virtual void new_grant_dl(mac_grant_t grant, tb_action_dl_t *action) = 0;
  
  /* Indicate successfull decoding of PDSCH TB. */
  virtual void tb_decoded(bool ack, srslte_rnti_type_t rnti_type, uint32_t harq_pid) = 0;
  
  /* Indicate successfull decoding of BCH TB through PBCH */
  virtual void bch_decoded_ok(uint8_t *payload, uint32_t len) = 0;  
  
  /* Indicate successfull decoding of PCH TB through PDSCH */
  virtual void pch_decoded_ok(uint32_t len) = 0;  
  
  /* Function called every start of a subframe (TTI). Warning, this function is called 
   * from a high priority thread and should terminate asap 
   */
  virtual void tti_clock(uint32_t tti) = 0;
  
};

/* Interface RRC -> MAC shared between different RATs */
class mac_interface_rrc_common
{
public:
  // Class to handle UE specific RNTIs between RRC and MAC
  typedef struct {
    uint16_t crnti;
    uint16_t temp_rnti;
    uint16_t tpc_rnti;
    uint16_t sps_rnti;
    uint64_t contention_id;
  } ue_rnti_t;

  typedef struct {
    uint32_t max_harq_msg3_tx;
    uint32_t max_harq_tx;
  } ul_harq_params_t;
};

/* Interface RRC -> MAC */
class mac_interface_rrc : public mac_interface_rrc_common
{
public:
  
  typedef struct {
    LIBLTE_RRC_MAC_MAIN_CONFIG_STRUCT           main; 
    LIBLTE_RRC_RACH_CONFIG_COMMON_STRUCT        rach;     
    LIBLTE_RRC_SCHEDULING_REQUEST_CONFIG_STRUCT sr; 
    ul_harq_params_t                            ul_harq_params;
    uint32_t prach_config_index; 
  } mac_cfg_t; 

  /* Instructs the MAC to start receiving BCCH */
  virtual void    bcch_start_rx() = 0; 
  virtual void    bcch_stop_rx() = 0; 
  virtual void    bcch_start_rx(int si_window_start, int si_window_length) = 0;

  /* Instructs the MAC to start receiving PCCH */
  virtual void    pcch_start_rx() = 0; 
  virtual void    pcch_stop_rx() = 0; 
  
  /* RRC configures a logical channel */
  virtual void    setup_lcid(uint32_t lcid, uint32_t lcg, uint32_t priority, int PBR_x_tti, uint32_t BSD) = 0;

  virtual uint32_t get_current_tti() = 0;
  
  virtual void set_config(mac_cfg_t *mac_cfg) = 0;
  virtual void set_config_main(LIBLTE_RRC_MAC_MAIN_CONFIG_STRUCT *main_cfg) = 0;
  virtual void set_config_rach(LIBLTE_RRC_RACH_CONFIG_COMMON_STRUCT *rach_cfg, uint32_t prach_config_index) = 0;
  virtual void set_config_sr(LIBLTE_RRC_SCHEDULING_REQUEST_CONFIG_STRUCT *sr_cfg) = 0;
  virtual void get_config(mac_cfg_t *mac_cfg) = 0;
  
  virtual void get_rntis(ue_rnti_t *rntis) = 0;
  virtual void set_contention_id(uint64_t uecri) = 0;

  
  virtual void reconfiguration() = 0;
  virtual void reset() = 0;
};




/** PHY interface 
 *
 */

typedef struct {
  bool ul_pwr_ctrl_en; 
  float prach_gain;
  int pdsch_max_its;
  bool attach_enable_64qam; 
  int nof_phy_threads;
  
  int worker_cpu_mask;
  int sync_cpu_affinity;
  
  uint32_t nof_rx_ant;
  std::string equalizer_mode;
  int cqi_max; 
  int cqi_fixed; 
  float snr_ema_coeff; 
  std::string snr_estim_alg; 
  bool cfo_integer_enabled; 
  float cfo_correct_tol_hz; 
  int time_correct_period; 
  bool sfo_correct_disable; 
  std::string sss_algorithm; 
  float estimator_fil_w;   
  bool rssi_sensor_enabled;
} phy_args_t; 


/* RAT agnostic Interface MAC -> PHY */
class phy_interface_mac_common
{
public:
  /* Start synchronization with strongest cell in the current carrier frequency */
<<<<<<< HEAD
  virtual bool sync_status() = 0;
  
=======
  virtual void sync_start() = 0;
  virtual void sync_stop() = 0;

>>>>>>> 02439f29
  /* Sets a C-RNTI allowing the PHY to pregenerate signals if necessary */
  virtual void set_crnti(uint16_t rnti) = 0;

  /* Time advance commands */
  virtual void set_timeadv_rar(uint32_t ta_cmd) = 0;
  virtual void set_timeadv(uint32_t ta_cmd) = 0;

  /* Sets RAR grant payload */
  virtual void set_rar_grant(uint32_t tti, uint8_t grant_payload[SRSLTE_RAR_GRANT_LEN]) = 0;

  virtual uint32_t get_current_tti() = 0;

  virtual float get_phr() = 0;
  virtual float get_pathloss_db() = 0;
};

/* Interface MAC -> PHY */
class phy_interface_mac : public phy_interface_mac_common
{
public:
  /* Configure PRACH using parameters written by RRC */
  virtual void configure_prach_params() = 0;

  virtual void prach_send(uint32_t preamble_idx, int allowed_subframe, float target_power_dbm) = 0;  
  virtual int  prach_tx_tti() = 0; 
  
  /* Indicates the transmission of a SR signal in the next opportunity */
  virtual void sr_send() = 0;  
  virtual int  sr_last_tx_tti() = 0; 

  /* Instruct the PHY to decode PDCCH with the CRC scrambled with given RNTI */
  virtual void pdcch_ul_search(srslte_rnti_type_t rnti_type, uint16_t rnti, int tti_start = -1, int tti_end = -1) = 0;
  virtual void pdcch_dl_search(srslte_rnti_type_t rnti_type, uint16_t rnti, int tti_start = -1, int tti_end = -1) = 0;
  virtual void pdcch_ul_search_reset() = 0;
  virtual void pdcch_dl_search_reset() = 0;
};

class phy_interface_rrc
{
public:

  typedef struct {
    LIBLTE_RRC_PRACH_CONFIG_SIB_STRUCT          prach_cnfg;
    LIBLTE_RRC_PDSCH_CONFIG_COMMON_STRUCT       pdsch_cnfg;
    LIBLTE_RRC_PUSCH_CONFIG_COMMON_STRUCT       pusch_cnfg;
    LIBLTE_RRC_PHICH_CONFIG_STRUCT              phich_cnfg;
    LIBLTE_RRC_PUCCH_CONFIG_COMMON_STRUCT       pucch_cnfg;
    LIBLTE_RRC_SRS_UL_CONFIG_COMMON_STRUCT      srs_ul_cnfg;
    LIBLTE_RRC_UL_POWER_CONTROL_COMMON_STRUCT   ul_pwr_ctrl;
    LIBLTE_RRC_TDD_CONFIG_STRUCT                tdd_cnfg;
    LIBLTE_RRC_ANTENNA_PORTS_COUNT_ENUM         ant_info;      
  } phy_cfg_common_t; 
  
  typedef struct {
    LIBLTE_RRC_PHYSICAL_CONFIG_DEDICATED_STRUCT dedicated;
    phy_cfg_common_t                            common; 
    bool                                        enable_64qam; 
  } phy_cfg_t; 

  virtual void get_current_cell(srslte_cell_t *cell) = 0;
  virtual void get_config(phy_cfg_t *phy_cfg) = 0; 
  virtual void set_config(phy_cfg_t *phy_cfg) = 0; 
  virtual void set_config_dedicated(LIBLTE_RRC_PHYSICAL_CONFIG_DEDICATED_STRUCT *dedicated) = 0;
  virtual void set_config_common(phy_cfg_common_t *common) = 0; 
  virtual void set_config_tdd(LIBLTE_RRC_TDD_CONFIG_STRUCT *tdd) = 0; 
  virtual void set_config_64qam_en(bool enable) = 0;

  /* Cell search and selection procedures */
  virtual void cell_search_start() = 0;
  virtual void cell_search_next() = 0;
  virtual bool cell_select(uint32_t earfcn, srslte_cell_t cell) = 0;
  virtual bool sync_stop() = 0;

  /* Is the PHY downlink synchronized? */
  virtual bool sync_status() = 0;

  /* Configure UL using parameters written with set_param() */
  virtual void configure_ul_params(bool pregen_disabled = false) = 0;

  virtual void reset() = 0;
  
  virtual void resync_sfn() = 0;   

};
  

} // namespace srslte

#endif // INTERFACES_H<|MERGE_RESOLUTION|>--- conflicted
+++ resolved
@@ -143,14 +143,9 @@
   virtual uint16_t get_mcc() = 0;
   virtual uint16_t get_mnc() = 0;
   virtual void enable_capabilities() = 0;
-<<<<<<< HEAD
   virtual void plmn_search() = 0;
   virtual void plmn_select(LIBLTE_RRC_PLMN_IDENTITY_STRUCT plmn_id) = 0;
-=======
   virtual std::string get_rb_name(uint32_t lcid) = 0;
-};
->>>>>>> 02439f29
-
 };
 
 // RRC interface for PDCP
@@ -450,14 +445,8 @@
 {
 public:
   /* Start synchronization with strongest cell in the current carrier frequency */
-<<<<<<< HEAD
   virtual bool sync_status() = 0;
   
-=======
-  virtual void sync_start() = 0;
-  virtual void sync_stop() = 0;
-
->>>>>>> 02439f29
   /* Sets a C-RNTI allowing the PHY to pregenerate signals if necessary */
   virtual void set_crnti(uint16_t rnti) = 0;
 
