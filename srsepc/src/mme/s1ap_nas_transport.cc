--- conflicted
+++ resolved
@@ -107,7 +107,6 @@
   {
     m_s1ap_log->info("Received Service Request \n");
     m_s1ap_log->console("Received Service Request \n");
-<<<<<<< HEAD
     if(!init_ue->S_TMSI_present)
     {
       m_s1ap_log->error("Service request -- S-TMSI  not present\n");
@@ -121,11 +120,7 @@
     m_s1ap_log->info("Service request -- eNB UE S1AP Id %d\n", enb_ue_s1ap_id);
     m_s1ap_log->console("Service request -- eNB UE S1AP Id %d\n", enb_ue_s1ap_id); 
     handle_nas_service_request(ntohl(*m_tmsi), enb_ue_s1ap_id, nas_msg, reply_buffer,reply_flag, enb_sri);
-=======
-    liblte_mme_unpack_service_request_msg((LIBLTE_BYTE_MSG_STRUCT*) nas_msg, &service_req); 
-    handle_nas_service_request(enb_ue_s1ap_id, attach_req,pdn_con_req,reply_buffer,reply_flag, enb_sri);
->>>>>>> c4b2dd5e
-    return false;
+    return true;
   }
   else
   {
@@ -624,7 +619,6 @@
 }
 
 bool
-<<<<<<< HEAD
 s1ap_nas_transport::handle_nas_service_request(uint32_t m_tmsi,
                                                uint32_t enb_ue_s1ap_id,
                                                 srslte::byte_buffer_t *nas_msg,
@@ -743,80 +737,7 @@
   }
   return true;
 }
-=======
-s1ap_nas_transport::handle_nas_service_request(uint32_t enb_ue_s1ap_id,
-                                              const LIBLTE_MME_ATTACH_REQUEST_MSG_STRUCT &attach_req,
-                                              const LIBLTE_MME_PDN_CONNECTIVITY_REQUEST_MSG_STRUCT &pdn_con_req,
-                                              srslte::byte_buffer_t *reply_buffer,
-                                              bool* reply_flag,
-                                              struct sctp_sndrcvinfo *enb_sri)
-{
-  m_s1ap_log->warning("Service Request not handled yet\n");
-  m_s1ap_log->console("Service Request not handled yet\n");
-
-  srslte::byte_buffer_t *nas_buffer = m_pool->allocate();
-
-  //Setup initiating message
-  LIBLTE_S1AP_S1AP_PDU_STRUCT tx_pdu;
-  bzero(&tx_pdu, sizeof(LIBLTE_S1AP_S1AP_PDU_STRUCT));
-
-  tx_pdu.ext          = false;
-  tx_pdu.choice_type  = LIBLTE_S1AP_S1AP_PDU_CHOICE_INITIATINGMESSAGE;
-
-  LIBLTE_S1AP_INITIATINGMESSAGE_STRUCT *init = &tx_pdu.choice.initiatingMessage;
-  init->procedureCode = LIBLTE_S1AP_PROC_ID_DOWNLINKNASTRANSPORT;
-  init->choice_type   = LIBLTE_S1AP_INITIATINGMESSAGE_CHOICE_DOWNLINKNASTRANSPORT;
-
-  //Setup Dw NAS structure
-  LIBLTE_S1AP_MESSAGE_DOWNLINKNASTRANSPORT_STRUCT *dw_nas = &init->choice.DownlinkNASTransport;
-  dw_nas->ext=false;
-  dw_nas->MME_UE_S1AP_ID.MME_UE_S1AP_ID = 16;
-  dw_nas->eNB_UE_S1AP_ID.ENB_UE_S1AP_ID = enb_ue_s1ap_id;
-  dw_nas->HandoverRestrictionList_present=false;
-  dw_nas->SubscriberProfileIDforRFP_present=false;
-
-  LIBLTE_MME_SERVICE_REJECT_MSG_STRUCT serv_rej;
-  serv_rej.t3442_present = false;
-  serv_rej.t3446_present = false;
-  serv_rej.emm_cause = 9; //UE Identity cannot be derived by the network 
-
-  uint8_t sec_hdr_type = 2;
-  uint32_t count = 0 ;
-  LIBLTE_ERROR_ENUM err;
-  err = liblte_mme_pack_service_reject_msg(&serv_rej, sec_hdr_type, count, (LIBLTE_BYTE_MSG_STRUCT *) nas_buffer);
-  if(err != LIBLTE_SUCCESS)
-  {
-    m_s1ap_log->error("Error packing Athentication Reject\n");
-    m_s1ap_log->console("Error packing Athentication Reject\n");
-    return false;
-  }
-
-  //Copy NAS PDU to Downlink NAS Trasport message buffer
-  memcpy(dw_nas->NAS_PDU.buffer, nas_buffer->msg, nas_buffer->N_bytes);
-  dw_nas->NAS_PDU.n_octets = nas_buffer->N_bytes;
-
-  //Pack Downlink NAS Transport Message
-  err = liblte_s1ap_pack_s1ap_pdu(&tx_pdu, (LIBLTE_BYTE_MSG_STRUCT *) reply_buffer);
-  if(err != LIBLTE_SUCCESS)
-  {
-    m_s1ap_log->error("Error packing Athentication Request\n");
-    m_s1ap_log->console("Error packing Athentication Request\n");
-    return false;
-  }
-
-
-
-  bool send_initial_context_setup_request(uint32_t mme_ue_s1ap_id, struct srslte::gtpc_create_session_response *cs_resp, struct srslte::gtpc_f_teid_ie sgw_ctrl_fteid);
-  m_pool->deallocate(nas_buffer);
-
-  //Send reply to eNB
-  *reply_flag = true;
-  m_s1ap_log->info("Downlink NAS: Sending Athentication Request\n");
-  m_s1ap_log->console("Downlink NAS: Sending Athentication Request\n");
-  return true;
-}
-
->>>>>>> c4b2dd5e
+
 bool
 s1ap_nas_transport::handle_nas_authentication_response(srslte::byte_buffer_t *nas_msg, ue_ctx_t *ue_ctx, srslte::byte_buffer_t *reply_buffer, bool* reply_flag)
 {
@@ -1674,7 +1595,6 @@
                     attach_accept.guti.guti.mme_code,
                     attach_accept.guti.guti.m_tmsi);
 
-<<<<<<< HEAD
   //Set EMM cause to no CS available
   attach_accept.emm_cause_present=false;
   //attach_accept.emm_cause_present=true;
@@ -1693,18 +1613,6 @@
 
   //Make sure all unused options are set to false
   attach_accept.t3402_present=false;
-=======
-
-  attach_accept.t3402_present=true;
-  attach_accept.t3402.unit = LIBLTE_MME_GPRS_TIMER_UNIT_1_MINUTE;   // GPRS 1 minute unit
-  attach_accept.t3402.value = 30;                                    // 30 minute periodic timer
-  
-  //Make sure all unused options are set to false
-  attach_accept.lai_present=false;
-  attach_accept.ms_id_present=false;
-  attach_accept.emm_cause_present=false;
-  //attach_accept.t3402_present=false;
->>>>>>> c4b2dd5e
   attach_accept.t3423_present=false;
   attach_accept.equivalent_plmns_present=false;
   attach_accept.emerg_num_list_present=false;
