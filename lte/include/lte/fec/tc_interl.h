/**
 *
 * \section COPYRIGHT
 *
 * Copyright 2013-2014 The libLTE Developers. See the
 * COPYRIGHT file at the top-level directory of this distribution.
 *
 * \section LICENSE
 *
 * This file is part of the libLTE library.
 *
 * libLTE is free software: you can redistribute it and/or modify
 * it under the terms of the GNU Lesser General Public License as
 * published by the Free Software Foundation, either version 3 of
 * the License, or (at your option) any later version.
 *
 * libLTE is distributed in the hope that it will be useful,
 * but WITHOUT ANY WARRANTY; without even the implied warranty of
 * MERCHANTABILITY or FITNESS FOR A PARTICULAR PURPOSE.  See the
 * GNU Lesser General Public License for more details.
 *
 * A copy of the GNU Lesser General Public License can be found in
 * the LICENSE file in the top-level directory of this distribution
 * and at http://www.gnu.org/licenses/.
 *
 */

<<<<<<< HEAD
#ifndef _TC_INTERL_H
#define _TC_INTERL_H

typedef struct {
	int *forward;
	int *reverse;
	int max_long_cb;
}tc_interl_t;

int tc_interl_LTE_gen(tc_interl_t *h, int long_cb);
int tc_interl_UMTS_gen(tc_interl_t *h, int long_cb);

int tc_interl_init(tc_interl_t *h, int max_long_cb);
void tc_interl_free(tc_interl_t *h);
=======
#ifndef TC_INTERL_H
#define TC_INTERL_H

#include "lte/config.h"

typedef struct LIBLTE_API{
  int *forward;
  int *reverse;
}tc_interl_t;

LIBLTE_API int tc_interl_LTE_init(tc_interl_t *h, int long_cb);
LIBLTE_API int tc_interl_UMTS_init(tc_interl_t *h, int long_cb);

LIBLTE_API void tc_interl_free(tc_interl_t *h);
>>>>>>> acff8b08

#endif // TC_INTERL_H
<|MERGE_RESOLUTION|>--- conflicted
+++ resolved
@@ -1,60 +1,45 @@
-/**
- *
- * \section COPYRIGHT
- *
- * Copyright 2013-2014 The libLTE Developers. See the
- * COPYRIGHT file at the top-level directory of this distribution.
- *
- * \section LICENSE
- *
- * This file is part of the libLTE library.
- *
- * libLTE is free software: you can redistribute it and/or modify
- * it under the terms of the GNU Lesser General Public License as
- * published by the Free Software Foundation, either version 3 of
- * the License, or (at your option) any later version.
- *
- * libLTE is distributed in the hope that it will be useful,
- * but WITHOUT ANY WARRANTY; without even the implied warranty of
- * MERCHANTABILITY or FITNESS FOR A PARTICULAR PURPOSE.  See the
- * GNU Lesser General Public License for more details.
- *
- * A copy of the GNU Lesser General Public License can be found in
- * the LICENSE file in the top-level directory of this distribution
- * and at http://www.gnu.org/licenses/.
- *
- */
-
-<<<<<<< HEAD
-#ifndef _TC_INTERL_H
-#define _TC_INTERL_H
-
-typedef struct {
-	int *forward;
-	int *reverse;
-	int max_long_cb;
-}tc_interl_t;
-
-int tc_interl_LTE_gen(tc_interl_t *h, int long_cb);
-int tc_interl_UMTS_gen(tc_interl_t *h, int long_cb);
-
-int tc_interl_init(tc_interl_t *h, int max_long_cb);
-void tc_interl_free(tc_interl_t *h);
-=======
-#ifndef TC_INTERL_H
-#define TC_INTERL_H
-
-#include "lte/config.h"
-
-typedef struct LIBLTE_API{
-  int *forward;
-  int *reverse;
-}tc_interl_t;
-
-LIBLTE_API int tc_interl_LTE_init(tc_interl_t *h, int long_cb);
-LIBLTE_API int tc_interl_UMTS_init(tc_interl_t *h, int long_cb);
-
-LIBLTE_API void tc_interl_free(tc_interl_t *h);
->>>>>>> acff8b08
-
-#endif // TC_INTERL_H
+/**
+ *
+ * \section COPYRIGHT
+ *
+ * Copyright 2013-2014 The libLTE Developers. See the
+ * COPYRIGHT file at the top-level directory of this distribution.
+ *
+ * \section LICENSE
+ *
+ * This file is part of the libLTE library.
+ *
+ * libLTE is free software: you can redistribute it and/or modify
+ * it under the terms of the GNU Lesser General Public License as
+ * published by the Free Software Foundation, either version 3 of
+ * the License, or (at your option) any later version.
+ *
+ * libLTE is distributed in the hope that it will be useful,
+ * but WITHOUT ANY WARRANTY; without even the implied warranty of
+ * MERCHANTABILITY or FITNESS FOR A PARTICULAR PURPOSE.  See the
+ * GNU Lesser General Public License for more details.
+ *
+ * A copy of the GNU Lesser General Public License can be found in
+ * the LICENSE file in the top-level directory of this distribution
+ * and at http://www.gnu.org/licenses/.
+ *
+ */
+
+#ifndef _TC_INTERL_H
+#define _TC_INTERL_H
+
+#include "lte/config.h"
+
+typedef struct LIBLTE_API {
+  int *forward;
+  int *reverse;
+  int max_long_cb;
+} tc_interl_t;
+
+LIBLTE_API int tc_interl_LTE_gen(tc_interl_t *h, int long_cb);
+LIBLTE_API int tc_interl_UMTS_gen(tc_interl_t *h, int long_cb);
+
+LIBLTE_API int tc_interl_init(tc_interl_t *h, int max_long_cb);
+LIBLTE_API void tc_interl_free(tc_interl_t *h);
+
+#endif