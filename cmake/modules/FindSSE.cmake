#if (NOT CMAKE_SYSTEM_PROCESSOR MATCHES "x86_64|^i[3,9]86$")
#   return()
#endif()

include(CheckCSourceRuns)

<<<<<<< HEAD
option(ENABLE_SSE  "Enable compile-time SSE4.1 support." ON)
option(ENABLE_AVX  "Enable compile-time AVX support."    ON)
option(ENABLE_AVX2 "Enable compile-time AVX2 support."   ON)
option(ENABLE_FMA "Enable compile-time FMA support."     ON)
=======
option(ENABLE_SSE    "Enable compile-time SSE4.1 support." ON)
option(ENABLE_AVX    "Enable compile-time AVX support."    ON)
option(ENABLE_AVX2   "Enable compile-time AVX2 support."   ON)
option(ENABLE_FMA    "Enable compile-time FMA support."    ON)
option(ENABLE_AVX512 "Enable compile-time AVX512 support." ON)
>>>>>>> fda88640

if (ENABLE_SSE)
    #
    # Check compiler for SSE4_1 intrinsics
    #
    if (CMAKE_COMPILER_IS_GNUCC OR CMAKE_COMPILER_IS_CLANG )
        set(CMAKE_REQUIRED_FLAGS "-msse4.1")
        check_c_source_runs("
        #include <emmintrin.h>
        #include <smmintrin.h>

        int main()
        {
        __m128i a = _mm_setzero_si128();
        __m128i b = _mm_minpos_epu16(a);
        return 0;
        }"
        HAVE_SSE)
    endif()

    if (HAVE_SSE)        
        message(STATUS "SSE4.1 is enabled - target CPU must support it")
    endif()
    
    if (ENABLE_AVX)

        #
        # Check compiler for AVX intrinsics
        #
        if (CMAKE_COMPILER_IS_GNUCC OR CMAKE_COMPILER_IS_CLANG )
            set(CMAKE_REQUIRED_FLAGS "-mavx")
            check_c_source_runs("
            #include <immintrin.h>
            int main()
            {
              __m256 a, b, c;
              const float src[8] = { 1.0f, 2.0f, 3.0f, 4.0f, 5.0f, 6.0f, 7.0f, 8.0f };
              float dst[8];
              a = _mm256_loadu_ps( src );
              b = _mm256_loadu_ps( src );
              c = _mm256_add_ps( a, b );
              _mm256_storeu_ps( dst, c );
              int i = 0;
              for( i = 0; i < 8; i++ ){
                if( ( src[i] + src[i] ) != dst[i] ){
                  return -1;
                }
              }
              return 0;
            }"
            HAVE_AVX)
        endif()

        if (HAVE_AVX)
            message(STATUS "AVX is enabled - target CPU must support it")
        endif()
    endif()
    
    if (ENABLE_AVX2)

      #
      # Check compiler for AVX intrinsics
      #
      if (CMAKE_COMPILER_IS_GNUCC OR CMAKE_COMPILER_IS_CLANG )
          set(CMAKE_REQUIRED_FLAGS "-mavx2")
          check_c_source_runs("
          #include <immintrin.h>
          int main()
          {
            __m256i a, b, c;
            const int src[8] = { 1, 2, 3, 4, 5, 6, 7, 8 };
            int dst[8];
            a =  _mm256_loadu_si256( (__m256i*)src );
            b =  _mm256_loadu_si256( (__m256i*)src );
            c = _mm256_add_epi32( a, b );
            _mm256_storeu_si256( (__m256i*)dst, c );
            int i = 0;
            for( i = 0; i < 8; i++ ){
              if( ( src[i] + src[i] ) != dst[i] ){
                return -1;
              }
            }
            return 0;
          }"
          HAVE_AVX2)
      endif()

      if (HAVE_AVX2)
          message(STATUS "AVX2 is enabled - target CPU must support it")
      endif()
    endif()

    if (ENABLE_FMA)

        #
        # Check compiler for AVX intrinsics
        #
        if (CMAKE_COMPILER_IS_GNUCC OR CMAKE_COMPILER_IS_CLANG )
            set(CMAKE_REQUIRED_FLAGS "-mfma")
            check_c_source_runs("
            #include <immintrin.h>
            int main()
            {
              __m256 a, b, c, r;
              const float src[8] = { 1.0f, 2.0f, 3.0f, 4.0f, 5.0f, 6.0f, 7.0f, 8.0f };
              float dst[8];
              a = _mm256_loadu_ps( src );
              b = _mm256_loadu_ps( src );
              c = _mm256_loadu_ps( src );
              r = _mm256_fmadd_ps( a, b, c );
              _mm256_storeu_ps( dst, r );
              int i = 0;
              for( i = 0; i < 8; i++ ){
                if( ( src[i] * src[i] + src[i] ) != dst[i] ){
                  return -1;
                }
              }
              return 0;
            }"
                    HAVE_FMA)
        endif()

        if (HAVE_FMA)
            message(STATUS "FMA is enabled - target CPU must support it")
        endif()
    endif()

    if (ENABLE_AVX512)

        #
        # Check compiler for AVX intrinsics
        #
        if (CMAKE_COMPILER_IS_GNUCC OR CMAKE_COMPILER_IS_CLANG )
            set(CMAKE_REQUIRED_FLAGS "-mavx512f")
            check_c_source_runs("
          #include <immintrin.h>
          int main()
          {
            __m512i a, b, c;
            const int src[16] = { 0x0, 0x1, 0x2, 0x3, 0x4, 0x5, 0x6, 0x7, 0x8 , 0x9, 0xA, 0xB, 0xC, 0xD, 0xE, 0xF};
            int dst[16];
            a =  _mm512_loadu_si512( (__m512i*)src );
            b =  _mm512_loadu_si512( (__m512i*)src );
            c = _mm512_add_epi32( a, b );
            _mm512_storeu_si512( (__m512i*)dst, c );
            int i = 0;
            for( i = 0; i < 16; i++ ){
              if( ( src[i] + src[i] ) != dst[i] ){
                return -1;
              }
            }
            return 0;
          }"
                    HAVE_AVX512)
        endif()

        if (HAVE_AVX512)
            message(STATUS "AVX512 is enabled - target CPU must support it")
        endif()
    endif()


endif()

mark_as_advanced(HAVE_SSE, HAVE_AVX, HAVE_AVX2, HAVE_FMA, HAVE_AVX512)<|MERGE_RESOLUTION|>--- conflicted
+++ resolved
@@ -4,18 +4,11 @@
 
 include(CheckCSourceRuns)
 
-<<<<<<< HEAD
-option(ENABLE_SSE  "Enable compile-time SSE4.1 support." ON)
-option(ENABLE_AVX  "Enable compile-time AVX support."    ON)
-option(ENABLE_AVX2 "Enable compile-time AVX2 support."   ON)
-option(ENABLE_FMA "Enable compile-time FMA support."     ON)
-=======
 option(ENABLE_SSE    "Enable compile-time SSE4.1 support." ON)
 option(ENABLE_AVX    "Enable compile-time AVX support."    ON)
 option(ENABLE_AVX2   "Enable compile-time AVX2 support."   ON)
 option(ENABLE_FMA    "Enable compile-time FMA support."    ON)
 option(ENABLE_AVX512 "Enable compile-time AVX512 support." ON)
->>>>>>> fda88640
 
 if (ENABLE_SSE)
     #
