/**
 *
 * \section COPYRIGHT
 *
 * Copyright 2013-2015 Software Radio Systems Limited
 *
 * \section LICENSE
 *
 * This file is part of the srsUE library.
 *
 * srsUE is free software: you can redistribute it and/or modify
 * it under the terms of the GNU Affero General Public License as
 * published by the Free Software Foundation, either version 3 of
 * the License, or (at your option) any later version.
 *
 * srsUE is distributed in the hope that it will be useful,
 * but WITHOUT ANY WARRANTY; without even the implied warranty of
 * MERCHANTABILITY or FITNESS FOR A PARTICULAR PURPOSE.  See the
 * GNU Affero General Public License for more details.
 *
 * A copy of the GNU Affero General Public License can be found in
 * the LICENSE file in the top-level directory of this distribution
 * and at http://www.gnu.org/licenses/.
 *
 */


#include <unistd.h>
#include <iostream>
#include <sstream>
#include <stdlib.h>
#include <time.h>
#include "upper/rrc.h"
#include "srslte/asn1/liblte_rrc.h"
#include "srslte/common/security.h"
#include "srslte/common/bcd_helpers.h"

using namespace srslte;

namespace srsue {


/*******************************************************************************
  Base functions 
*******************************************************************************/

rrc::rrc()
  :state(RRC_STATE_IDLE)
  ,drb_up(false)
{
  sync_reset_cnt = 0;
  n310_cnt       = 0;
  n311_cnt       = 0;
}

static void liblte_rrc_handler(void *ctx, char *str) {
  rrc *r = (rrc *) ctx;
  r->liblte_rrc_log(str);
}

void rrc::liblte_rrc_log(char *str) {
  if (rrc_log) {
    rrc_log->warning("[ASN]: %s\n", str);
  } else {
    printf("[ASN]: %s\n", str);
  }
}

void rrc::init(phy_interface_rrc *phy_,
               mac_interface_rrc *mac_,
               rlc_interface_rrc *rlc_,
               pdcp_interface_rrc *pdcp_,
               nas_interface_rrc *nas_,
               usim_interface_rrc *usim_,
               mac_interface_timers *mac_timers_,
               srslte::log *rrc_log_) {
  pool = byte_buffer_pool::get_instance();
  phy = phy_;
  mac = mac_;
  rlc = rlc_;
  pdcp = pdcp_;
  nas = nas_;
  usim = usim_;
  rrc_log = rrc_log_;

  // Use MAC timers
  mac_timers = mac_timers_;
  state = RRC_STATE_IDLE;
  si_acquire_state = SI_ACQUIRE_IDLE;

  thread_running = true;
  start();

  pthread_mutex_init(&mutex, NULL);

  first_stimsi_attempt = false;
  reestablishment_in_progress = false;

  args.ue_category = SRSLTE_UE_CATEGORY;
  args.supported_bands[0] = 7;
  args.nof_supported_bands = 1;
  args.feature_group = 0xe6041c00;

  t301 = mac_timers->timer_get_unique_id();
  t310 = mac_timers->timer_get_unique_id();
  t311 = mac_timers->timer_get_unique_id();
  t304 = mac_timers->timer_get_unique_id();

  transaction_id = 0;

  // Register logging handler with liblte_rrc
  liblte_rrc_log_register_handler(this, liblte_rrc_handler);

  nof_sib1_trials = 0;
  last_win_start  = 0;

  pending_mob_reconf = false;

  // Set default values for all layers
  set_rrc_default();
  set_phy_default();
  set_mac_default();

<<<<<<< HEAD
  measurements.init(this);
=======
  // set seed for rand (used in attach)
  srand(time(NULL));
>>>>>>> 3ebda405
}

void rrc::stop() {
  thread_running = false;
  wait_thread_finish();
}

void rrc::run_tti(uint32_t tti) {
  measurements.run_tti(tti);
}

rrc_state_t rrc::get_state() {
  return state;
}

bool rrc::is_connected() {
  return (RRC_STATE_CONNECTED == state);
}

bool rrc::have_drb() {
  return drb_up;
}

void rrc::set_args(rrc_args_t *args) {
  memcpy(&this->args, args, sizeof(rrc_args_t));
}

/*
 *
 * RRC State Machine
 *
 */
void rrc::run_thread() {

  while (thread_running) {

    if (state >= RRC_STATE_IDLE && state < RRC_STATE_CONNECTING) {
      run_si_acquisition_procedure();
    }

    switch(state) {
      /* Procedures in IDLE state 36.304 Sec 4 */
      case RRC_STATE_IDLE:
        // If camping on the cell, it will receive SI and paging from PLMN
        if (phy->sync_status()) {
          // If attempting to attach, reselect cell
          if (nas->is_attaching()) {
            sleep(1);
            rrc_log->info("RRC IDLE: NAS is attaching and camping on cell, reselecting...\n");
            plmn_select(selected_plmn_id);
          }
        // If not camping on a cell
        } else {
          // If NAS is attached, perform cell reselection on current PLMN
          if (nas->is_attached()) {
            rrc_log->info("RRC IDLE: NAS is attached, PHY not synchronized. Re-selecting cell...\n");
            plmn_select(selected_plmn_id);
          } else if (nas->is_attaching()) {
            sleep(1);
            rrc_log->info("RRC IDLE: NAS is attaching, searching again PLMN\n");
            plmn_search();
          }
          // If not attached, PLMN selection will be triggered from higher layers
        }
        break;
      case RRC_STATE_PLMN_SELECTION:
        plmn_select_timeout++;
        if (plmn_select_timeout >= RRC_PLMN_SELECT_TIMEOUT) {
          rrc_log->info("RRC PLMN Search: timeout expired\n");
          phy->cell_search_stop();
          sleep(1);
          rrc_log->console("\nRRC PLMN Search: timeout expired. Searching again\n");
          plmn_select_timeout = 0;
          phy->cell_search_start();
        }
        break;
      case RRC_STATE_CELL_SELECTING:
        if (phy->sync_status()) {
          if (!current_cell->has_valid_sib1) {
            si_acquire_state = SI_ACQUIRE_SIB1;
          } else if (!current_cell->has_valid_sib2) {
            si_acquire_state = SI_ACQUIRE_SIB2;
          } else {
            apply_sib2_configs(&current_cell->sib2);
            si_acquire_state = SI_ACQUIRE_IDLE;
            state = RRC_STATE_CELL_SELECTED;
          }
        }
        select_cell_timeout++;
        if (select_cell_timeout >= RRC_SELECT_CELL_TIMEOUT) {
          rrc_log->info("RRC Cell Selecting: timeout expired. Starting Cell Search...\n");
          state = RRC_STATE_PLMN_SELECTION;
          plmn_select_timeout = 0;
          phy->cell_search_start();
        }
        break;
      case RRC_STATE_CELL_SELECTED:
        rrc_log->info("RRC Cell Selected: Sending connection request...\n");
        if (reestablishment_in_progress) {
          con_restablish_cell_reselected();
        } else {
          send_con_request();
        }
        state = RRC_STATE_CONNECTING;
        connecting_timeout = 0;
        break;
      case RRC_STATE_CONNECTING:
        connecting_timeout++;
        if (connecting_timeout >= RRC_CONNECTING_TIMEOUT) {
          // Select another cell
          rrc_log->info("RRC Connecting: timeout expired. Selecting next cell\n");
          state = RRC_STATE_CELL_SELECTING;
        }
        break;
      case RRC_STATE_CONNECTED:
        // Take measurements, cell reselection, etc
        break;
      case RRC_STATE_HO_PREPARE:
        ho_prepare();
        state = RRC_STATE_HO_PROCESS;
        break;
      case RRC_STATE_HO_PROCESS:
        // wait for HO to finish
        break;
      case RRC_STATE_LEAVE_CONNECTED:
        usleep(60000);
        rrc_log->info("Leaving RRC_CONNECTED state\n");
        drb_up = false;
        reestablishment_in_progress = false;
        pdcp->reset();
        rlc->reset();
        phy->reset();
        mac->reset();
        set_phy_default();
        set_mac_default();
        mac->pcch_start_rx();
        mac_timers->timer_get(t310)->stop();
        mac_timers->timer_get(t311)->stop();
        state = RRC_STATE_IDLE;
        break;
      default:
        break;
    }
    usleep(1000);
  }
}







/*******************************************************************************
*
*
*
* System Information Acquisition procedure
*
*
*
*******************************************************************************/


// Determine SI messages scheduling as in 36.331 5.2.3 Acquisition of an SI message
uint32_t rrc::sib_start_tti(uint32_t tti, uint32_t period, uint32_t x) {
  return (period * 10 * (1 + tti / (period * 10)) + x) % 10240; // the 1 means next opportunity
}

void rrc::run_si_acquisition_procedure()
{
  uint32_t tti;
  uint32_t si_win_start=0, si_win_len=0;
  uint16_t period;
  const int SIB1_SEARCH_TIMEOUT = 30;

  switch (si_acquire_state) {
    case SI_ACQUIRE_SIB1:
      // Instruct MAC to look for SIB1
      tti = mac->get_current_tti();
      si_win_start = sib_start_tti(tti, 2, 5);
      if (tti > last_win_start + 10) {
        last_win_start = si_win_start;
        mac->bcch_start_rx(si_win_start, 1);
        rrc_log->debug("Instructed MAC to search for SIB1, win_start=%d, win_len=%d\n",
                       si_win_start, 1);
        nof_sib1_trials++;
        if (nof_sib1_trials >= SIB1_SEARCH_TIMEOUT) {
          if (state == RRC_STATE_CELL_SELECTING) {
            select_next_cell_in_plmn();
            si_acquire_state = SI_ACQUIRE_IDLE;
          } else if (state == RRC_STATE_PLMN_SELECTION) {
            phy->cell_search_next();
          }
          nof_sib1_trials = 0;
        }
      }
      break;
    case SI_ACQUIRE_SIB2:
      // Instruct MAC to look for SIB2 only when selecting a cell
      tti = mac->get_current_tti();
      period = liblte_rrc_si_periodicity_num[current_cell->sib1.sched_info[0].si_periodicity];
      si_win_start = sib_start_tti(tti, period, 0);
      if (tti > last_win_start + 10) {
        last_win_start = si_win_start;
        si_win_len = liblte_rrc_si_window_length_num[current_cell->sib1.si_window_length];

        mac->bcch_start_rx(si_win_start, si_win_len);
        rrc_log->debug("Instructed MAC to search for SIB2, win_start=%d, win_len=%d\n",
                       si_win_start, si_win_len);
      }
      break;
    default:
      break;
  }
}











/*******************************************************************************
*
*
*
* PLMN selection, cell selection/reselection and acquisition of SI procedures
*
*
*
*******************************************************************************/

uint16_t rrc::get_mcc() {
  if (current_cell) {
    if (current_cell->sib1.N_plmn_ids > 0) {
      return current_cell->sib1.plmn_id[0].id.mcc;
    }
  }
  return 0;
}

uint16_t rrc::get_mnc() {
  if (current_cell) {
    if (current_cell->sib1.N_plmn_ids > 0) {
      return current_cell->sib1.plmn_id[0].id.mnc;
    }
  }
  return 0;
}

void rrc::plmn_search() {
  rrc_log->info("Starting PLMN search procedure\n");
  state = RRC_STATE_PLMN_SELECTION;
  phy->cell_search_start();
  plmn_select_timeout = 0;
}

void rrc::plmn_select(LIBLTE_RRC_PLMN_IDENTITY_STRUCT plmn_id) {

  // If already camping on the selected PLMN, select this cell
  if (state == RRC_STATE_IDLE || state == RRC_STATE_CONNECTED || state == RRC_STATE_PLMN_SELECTION) {
    if (phy->sync_status() && selected_plmn_id.mcc == plmn_id.mcc && selected_plmn_id.mnc == plmn_id.mnc) {
      rrc_log->info("Already camping on selected PLMN, connecting...\n");
      state = RRC_STATE_CELL_SELECTING;
      select_cell_timeout = 0;
    } else {
      rrc_log->info("PLMN Id=%s selected\n", plmn_id_to_string(plmn_id).c_str());
      // Sort cells according to RSRP

      selected_plmn_id = plmn_id;
      last_selected_cell = -1;
      select_cell_timeout = 0;

      state = RRC_STATE_CELL_SELECTING;
      select_next_cell_in_plmn();
    }
  } else {
    rrc_log->warning("Requested PLMN select in incorrect state %s\n", rrc_state_text[state]);
  }
}

void rrc::select_next_cell_in_plmn() {
  for (uint32_t i = last_selected_cell + 1; i < known_cells.size(); i++) {
    for (uint32_t j = 0; j < known_cells[i].sib1.N_plmn_ids; j++) {
      if (known_cells[i].sib1.plmn_id[j].id.mcc == selected_plmn_id.mcc ||
          known_cells[i].sib1.plmn_id[j].id.mnc == selected_plmn_id.mnc) {
        rrc_log->info("Selecting cell PCI=%d, EARFCN=%d, Cell ID=0x%x\n",
                      known_cells[i].phy_cell.id, known_cells[i].earfcn,
                      known_cells[i].sib1.cell_id);
        rrc_log->console("Select cell: PCI=%d, EARFCN=%d, Cell ID=0x%x\n",
                      known_cells[i].phy_cell.id, known_cells[i].earfcn,
                      known_cells[i].sib1.cell_id);
        // Check that cell satisfies S criteria
        if (known_cells[i].in_sync) { // %% rsrp > S dbm
          // Try to select Cell
          if (phy->cell_select(known_cells[i].earfcn, known_cells[i].phy_cell))
          {
            last_selected_cell = i;
            current_cell = &known_cells[i];
            rrc_log->info("Selected cell PCI=%d, EARFCN=%d, Cell ID=0x%x, addr=0x%x\n",
                          current_cell->phy_cell.id, current_cell->earfcn,
                          current_cell->sib1.cell_id, current_cell);
            return;
          } else {
            rrc_log->warning("Selecting cell EARFCN=%d, Cell ID=0x%x.\n",
                           known_cells[i].earfcn, known_cells[i].sib1.cell_id);
          }
        }
      }
    }
  }
  rrc_log->info("No more known cells...\n");
}

void rrc::new_phy_meas(float rsrp, float rsrq, uint32_t tti, uint32_t earfcn, uint32_t pci) {
  measurements.new_phy_meas(earfcn, pci, rsrp, rsrq, tti);
}

void rrc::cell_found(uint32_t earfcn, srslte_cell_t phy_cell, float rsrp) {

  // find if cell_id-earfcn combination already exists
  for (uint32_t i = 0; i < known_cells.size(); i++) {
    if (earfcn == known_cells[i].earfcn && phy_cell.id == known_cells[i].phy_cell.id) {
      current_cell = &known_cells[i];
      current_cell->rsrp    = rsrp;
      current_cell->in_sync = true;
      rrc_log->info("Updating cell EARFCN=%d, PCI=%d, RSRP=%.1f dBm\n", current_cell->earfcn,
                    current_cell->phy_cell.id, current_cell->rsrp);

      if (!current_cell->has_valid_sib1) {
        si_acquire_state = SI_ACQUIRE_SIB1;
      } else if (state == RRC_STATE_PLMN_SELECTION) {
        for (uint32_t j = 0; j < current_cell->sib1.N_plmn_ids; j++) {
          nas->plmn_found(current_cell->sib1.plmn_id[j].id, current_cell->sib1.tracking_area_code);
        }
        usleep(5000);
        phy->cell_search_next();
      }
      return;
    }
  }
  // add to list of known cells
  cell_t cell;
  cell.phy_cell = phy_cell;
  cell.rsrp = rsrp;
  cell.earfcn = earfcn;
  cell.has_valid_sib1 = false;
  cell.has_valid_sib2 = false;
  known_cells.push_back(cell);

  // save current cell
  current_cell = &known_cells.back();

  si_acquire_state = SI_ACQUIRE_SIB1;

  rrc_log->info("New Cell: PCI=%d, PRB=%d, Ports=%d, EARFCN=%d, RSRP=%.1f dBm, addr=0x%x\n",
                current_cell->phy_cell.id, current_cell->phy_cell.nof_prb, current_cell->phy_cell.nof_ports,
                current_cell->earfcn, current_cell->rsrp, current_cell);
}

// PHY indicates that has gone through all known EARFCN
void rrc::earfcn_end() {
  rrc_log->debug("Finished searching cells in EARFCN set while in state %s\n", rrc_state_text[state]);

  // If searching for PLMN, indicate NAS we scanned all frequencies
  if (state == RRC_STATE_PLMN_SELECTION) {
    nas->plmn_search_end();
  }
}

void rrc::add_neighbour_cell(uint32_t earfcn, uint32_t pci, float rsrp) {
  for (uint32_t i = 0; i < known_cells.size(); i++) {
    if (earfcn == known_cells[i].earfcn && pci == known_cells[i].phy_cell.id) {
      known_cells[i].rsrp = rsrp;
      return;
    }
  }
  rrc_log->info("Added neighbour cell earfcn=%d, pci=%d, rsrp=%f\n", earfcn, pci, rsrp);
  cell_t c;
  bzero(&c, sizeof(cell_t));
  c.earfcn = earfcn;
  c.rsrp   = rsrp;
  memcpy(&c.phy_cell, &current_cell->phy_cell, sizeof(srslte_cell_t));
  c.phy_cell.id = pci;
  known_cells.push_back(c);
}






/*******************************************************************************
*
*
*
* Detection of Radio-Link Failures
*
*
*
*******************************************************************************/

// Detection of physical layer problems (5.3.11.1)
void rrc::out_of_sync() {
  // attempt resync
  sync_reset_cnt++;
  if (sync_reset_cnt >= SYNC_RESET_TIMEOUT) {
    rrc_log->info("Detected %d out-of-sync from PHY. Resynchronizing PHY.\n", sync_reset_cnt);
    phy->sync_reset();
    sync_reset_cnt = 0;
  }
  current_cell->in_sync = false;
  if (!mac_timers->timer_get(t311)->is_running() && !mac_timers->timer_get(t310)->is_running()) {
    n310_cnt++;
    if (n310_cnt == N310) {
      mac_timers->timer_get(t310)->reset();
      mac_timers->timer_get(t310)->run();
      n310_cnt = 0;
      rrc_log->info("Detected %d out-of-sync from PHY. Starting T310 timer\n", N310);
    }
  }
}

// Recovery of physical layer problems (5.3.11.2)
void rrc::in_sync() {
  current_cell->in_sync = true;
  if (mac_timers->timer_get(t310)->is_running()) {
    n311_cnt++;
    if (n311_cnt == N311) {
      mac_timers->timer_get(t310)->stop();
      n311_cnt = 0;
      rrc_log->info("Detected %d in-sync from PHY. Stopping T310 timer\n", N311);
    }
  }
}

/* Detection of radio link failure (5.3.11.3)
 * Upon T310 expiry, RA problem or RLC max retx
 */
void rrc::radio_link_failure() {
  // TODO: Generate and store failure report

  phy->sync_reset();
  rrc_log->warning("Detected Radio-Link Failure\n");
  rrc_log->console("Warning: Detected Radio-Link Failure\n");
  if (state != RRC_STATE_CONNECTED) {
    state = RRC_STATE_LEAVE_CONNECTED;
  } else {
    send_con_restablish_request();
  }
}

/* Reception of PUCCH/SRS release procedure (Section 5.3.13) */
void rrc::release_pucch_srs() {
  // Apply default configuration for PUCCH (CQI and SR) and SRS (release)
  set_phy_default_pucch_srs();

  // Configure RX signals without pregeneration because default option is release
  phy->configure_ul_params(true);
}

void rrc::ra_problem() {
  radio_link_failure();
}

void rrc::max_retx_attempted() {
  //TODO: Handle the radio link failure
  rrc_log->warning("Max RLC reTx attempted\n");
  radio_link_failure();
}

void rrc::timer_expired(uint32_t timeout_id) {
  if (timeout_id == t310) {
    rrc_log->info("Timer T310 expired: Radio Link Failure\n");
    radio_link_failure();
  } else if (timeout_id == t311) {
    rrc_log->info("Timer T311 expired: Going to RRC IDLE\n");
    state = RRC_STATE_LEAVE_CONNECTED;
  } else if (timeout_id == t301) {
    rrc_log->info("Timer T301 expired: Going to RRC IDLE\n");
    state = RRC_STATE_LEAVE_CONNECTED;
  } else if (timeout_id == t304) {
    rrc_log->console("Timer T304 expired: Handover failed\n");
  // fw to measurement
  } else if (!measurements.timer_expired(timeout_id)) {
    rrc_log->error("Timeout from unknown timer id %d\n", timeout_id);
  }
}








/*******************************************************************************
*
*
*
* Connection Control: Establishment, Reconfiguration, Reestablishment and Release
*
*
*
*******************************************************************************/

void rrc::send_con_request() {
  rrc_log->debug("Preparing RRC Connection Request\n");
  LIBLTE_RRC_UL_CCCH_MSG_STRUCT ul_ccch_msg;
  LIBLTE_RRC_S_TMSI_STRUCT s_tmsi;

  // Prepare ConnectionRequest packet
  ul_ccch_msg.msg_type = LIBLTE_RRC_UL_CCCH_MSG_TYPE_RRC_CON_REQ;

  if (nas->get_s_tmsi(&s_tmsi)) {
    ul_ccch_msg.msg.rrc_con_req.ue_id_type = LIBLTE_RRC_CON_REQ_UE_ID_TYPE_S_TMSI;
    ul_ccch_msg.msg.rrc_con_req.ue_id.s_tmsi = s_tmsi;
  } else {
    ul_ccch_msg.msg.rrc_con_req.ue_id_type = LIBLTE_RRC_CON_REQ_UE_ID_TYPE_RANDOM_VALUE;
    ul_ccch_msg.msg.rrc_con_req.ue_id.random = rand() % 2^40;
  }

  ul_ccch_msg.msg.rrc_con_req.cause = LIBLTE_RRC_CON_REQ_EST_CAUSE_MO_SIGNALLING;
  liblte_rrc_pack_ul_ccch_msg(&ul_ccch_msg, (LIBLTE_BIT_MSG_STRUCT *) &bit_buf);

  // Byte align and pack the message bits for PDCP
  if ((bit_buf.N_bits % 8) != 0) {
    for (uint32_t i = 0; i < 8 - (bit_buf.N_bits % 8); i++)
      bit_buf.msg[bit_buf.N_bits + i] = 0;
    bit_buf.N_bits += 8 - (bit_buf.N_bits % 8);
  }
  byte_buffer_t *pdcp_buf = pool_allocate;;
  srslte_bit_pack_vector(bit_buf.msg, pdcp_buf->msg, bit_buf.N_bits);
  pdcp_buf->N_bytes = bit_buf.N_bits / 8;
  pdcp_buf->set_timestamp();

  // Set UE contention resolution ID in MAC
  uint64_t uecri = 0;
  uint8_t *ue_cri_ptr = (uint8_t *) &uecri;
  uint32_t nbytes = 6;
  for (uint32_t i = 0; i < nbytes; i++) {
    ue_cri_ptr[nbytes - i - 1] = pdcp_buf->msg[i];
  }
  rrc_log->debug("Setting UE contention resolution ID: %d\n", uecri);

  mac->set_contention_id(uecri);

  rrc_log->info("Sending RRC Connection Request on SRB0\n");
  pdcp->write_sdu(RB_ID_SRB0, pdcp_buf);
}

/* RRC connection re-establishment procedure (5.3.7) */
void rrc::send_con_restablish_request() {

  srslte_cell_t cell;
  phy->get_current_cell(&cell);

  LIBLTE_RRC_UL_CCCH_MSG_STRUCT ul_ccch_msg;
  LIBLTE_RRC_S_TMSI_STRUCT s_tmsi;

  // Compute shortMAC-I
  uint8_t varShortMAC[128], varShortMAC_packed[16];
  bzero(varShortMAC, 128);
  bzero(varShortMAC_packed, 16);
  uint8_t *msg_ptr = varShortMAC;
  liblte_rrc_pack_cell_identity_ie(0x1a2d0, &msg_ptr);
  liblte_rrc_pack_phys_cell_id_ie(cell.id, &msg_ptr);
  mac_interface_rrc::ue_rnti_t ue_rnti;
  mac->get_rntis(&ue_rnti);
  liblte_rrc_pack_c_rnti_ie(ue_rnti.crnti, &msg_ptr);
  srslte_bit_pack_vector(varShortMAC, varShortMAC_packed, msg_ptr - varShortMAC);

  uint8_t mac_key[4];
  security_128_eia2(&k_rrc_int[16],
                    1,
                    1,
                    1,
                    varShortMAC_packed,
                    7,
                    mac_key);

  mac_interface_rrc::ue_rnti_t uernti;
  mac->get_rntis(&uernti);

  // Prepare ConnectionRestalishmentRequest packet
  ul_ccch_msg.msg_type = LIBLTE_RRC_UL_CCCH_MSG_TYPE_RRC_CON_REEST_REQ;
  ul_ccch_msg.msg.rrc_con_reest_req.ue_id.c_rnti = uernti.crnti;
  ul_ccch_msg.msg.rrc_con_reest_req.ue_id.phys_cell_id = cell.id;
  ul_ccch_msg.msg.rrc_con_reest_req.ue_id.short_mac_i = mac_key[2] << 8 | mac_key[3];
  ul_ccch_msg.msg.rrc_con_reest_req.cause = LIBLTE_RRC_CON_REEST_REQ_CAUSE_OTHER_FAILURE;
  liblte_rrc_pack_ul_ccch_msg(&ul_ccch_msg, (LIBLTE_BIT_MSG_STRUCT *) &bit_buf);

  reestablishment_in_progress = true;

  rrc_log->info("Initiating RRC Connection Reestablishment Procedure\n");
  rrc_log->console("RRC Connection Reestablishment\n");
  mac_timers->timer_get(t310)->stop();
  mac_timers->timer_get(t311)->reset();
  mac_timers->timer_get(t311)->run();

  phy->reset();
  set_phy_default();
  mac->reset();
  set_mac_default();
}

// Actions following cell reselection 5.3.7.3
void rrc::con_restablish_cell_reselected()
{
  reestablishment_in_progress = false;
  rrc_log->info("Cell Selection finished. Initiating transmission of RRC Connection Reestablishment Request\n");
  mac_timers->timer_get(t301)->reset();
  mac_timers->timer_get(t301)->run();
  mac_timers->timer_get(t311)->stop();

  // Byte align and pack the message bits for PDCP
  if ((bit_buf.N_bits % 8) != 0) {
    for (uint32_t i = 0; i < 8 - (bit_buf.N_bits % 8); i++)
      bit_buf.msg[bit_buf.N_bits + i] = 0;
    bit_buf.N_bits += 8 - (bit_buf.N_bits % 8);
  }
  byte_buffer_t *pdcp_buf = pool_allocate;;
  srslte_bit_pack_vector(bit_buf.msg, pdcp_buf->msg, bit_buf.N_bits);
  pdcp_buf->N_bytes = bit_buf.N_bits / 8;

  // Set UE contention resolution ID in MAC
  uint64_t uecri = 0;
  uint8_t *ue_cri_ptr = (uint8_t *) &uecri;
  uint32_t nbytes = 6;
  for (uint32_t i = 0; i < nbytes; i++) {
    ue_cri_ptr[nbytes - i - 1] = pdcp_buf->msg[i];
  }
  rrc_log->debug("Setting UE contention resolution ID: %d\n", uecri);
  mac->set_contention_id(uecri);

  rrc_log->info("Sending RRC Connection Reestablishment Request on SRB0\n");
  pdcp->write_sdu(RB_ID_SRB0, pdcp_buf);
}

void rrc::send_con_restablish_complete() {
  rrc_log->debug("Preparing RRC Connection Reestablishment Complete\n");

  rrc_log->console("RRC Connected\n");
  state = RRC_STATE_CONNECTED;

  // Prepare ConnectionSetupComplete packet
  ul_dcch_msg.msg_type = LIBLTE_RRC_UL_DCCH_MSG_TYPE_RRC_CON_REEST_COMPLETE;
  ul_dcch_msg.msg.rrc_con_reest_complete.rrc_transaction_id = transaction_id;

  send_ul_dcch_msg();
}

void rrc::send_con_setup_complete(byte_buffer_t *nas_msg) {
  rrc_log->debug("Preparing RRC Connection Setup Complete\n");

  state = RRC_STATE_CONNECTED;
  rrc_log->console("RRC Connected\n");

  // Prepare ConnectionSetupComplete packet
  ul_dcch_msg.msg_type = LIBLTE_RRC_UL_DCCH_MSG_TYPE_RRC_CON_SETUP_COMPLETE;
  ul_dcch_msg.msg.rrc_con_setup_complete.registered_mme_present = false;
  ul_dcch_msg.msg.rrc_con_setup_complete.rrc_transaction_id = transaction_id;
  ul_dcch_msg.msg.rrc_con_setup_complete.selected_plmn_id = 1;
  memcpy(ul_dcch_msg.msg.rrc_con_setup_complete.dedicated_info_nas.msg, nas_msg->msg, nas_msg->N_bytes);
  ul_dcch_msg.msg.rrc_con_setup_complete.dedicated_info_nas.N_bytes = nas_msg->N_bytes;

  send_ul_dcch_msg();
}

void rrc::send_ul_info_transfer(uint32_t lcid, byte_buffer_t *sdu) {
  rrc_log->debug("Preparing RX Info Transfer\n");

  // Prepare RX INFO packet
  ul_dcch_msg.msg_type = LIBLTE_RRC_UL_DCCH_MSG_TYPE_UL_INFO_TRANSFER;
  ul_dcch_msg.msg.ul_info_transfer.dedicated_info_type = LIBLTE_RRC_UL_INFORMATION_TRANSFER_TYPE_NAS;
  memcpy(ul_dcch_msg.msg.ul_info_transfer.dedicated_info.msg, sdu->msg, sdu->N_bytes);
  ul_dcch_msg.msg.ul_info_transfer.dedicated_info.N_bytes = sdu->N_bytes;

  send_ul_dcch_msg(sdu);
}

void rrc::send_security_mode_complete(uint32_t lcid, byte_buffer_t *pdu) {
  rrc_log->debug("Preparing Security Mode Complete\n");

  ul_dcch_msg.msg_type = LIBLTE_RRC_UL_DCCH_MSG_TYPE_SECURITY_MODE_COMPLETE;
  ul_dcch_msg.msg.security_mode_complete.rrc_transaction_id = transaction_id;

  send_ul_dcch_msg(pdu);
}

void rrc::send_rrc_con_reconfig_complete(byte_buffer_t *pdu) {
  rrc_log->debug("Preparing RRC Connection Reconfig Complete\n");

  ul_dcch_msg.msg_type = LIBLTE_RRC_UL_DCCH_MSG_TYPE_RRC_CON_RECONFIG_COMPLETE;
  ul_dcch_msg.msg.rrc_con_reconfig_complete.rrc_transaction_id = transaction_id;

  send_ul_dcch_msg(pdu);
}

void rrc::ho_prepare() {
  if (pending_mob_reconf) {
    rrc_log->info("Processing HO command to target PCell=%d\n", mob_reconf.mob_ctrl_info.target_pci);

    // Section 5.3.5.4
    mac_timers->timer_get(t310)->stop();
    mac_timers->timer_get(t304)->set(this, liblte_rrc_t304_num[mob_reconf.mob_ctrl_info.t304]);
    if (mob_reconf.mob_ctrl_info.carrier_freq_eutra_present &&
        mob_reconf.mob_ctrl_info.carrier_freq_eutra.dl_carrier_freq != current_cell->earfcn) {
      rrc_log->warning("Received mobilityControlInfo for inter-frequency handover\n");
    }

    phy->meas_reset();
    mac->wait_uplink();
    pdcp->reestablish();
    rlc->reestablish();
    mac->reset();
    phy->reset();
    mac->set_ho_rnti(mob_reconf.mob_ctrl_info.new_ue_id, mob_reconf.mob_ctrl_info.target_pci);
    apply_rr_config_common_dl(&mob_reconf.mob_ctrl_info.rr_cnfg_common);

    uint32_t current_earfcn = 0;
    phy->get_current_cell(NULL, &current_earfcn);

    bool found = false;
    for (uint32_t i = 0; i < known_cells.size(); i++) {
      rrc_log->info("cell[%d]=%d:%d, cur_earfcn=%d\n", i, known_cells[i].earfcn, known_cells[i].phy_cell.id,
                    current_cell->earfcn);
      if (known_cells[i].earfcn == current_earfcn &&
          known_cells[i].phy_cell.id == mob_reconf.mob_ctrl_info.target_pci) {
        rrc_log->info("Selecting new cell pci=%d\n", known_cells[i].phy_cell.id);
        if (!phy->cell_handover(known_cells[i].phy_cell)) {
          rrc_log->error("Could not synchronize with target cell pci=%d\n", known_cells[i].phy_cell.id);
        }
        found = true;
        break;
      }
    }
    if (!found) {
      rrc_log->error("Could not find target cell pci=%d\n", mob_reconf.mob_ctrl_info.target_pci);
      return;
    }

    if (mob_reconf.mob_ctrl_info.rach_cnfg_ded_present) {
      mac->start_noncont_ho(mob_reconf.mob_ctrl_info.rach_cnfg_ded.preamble_index,
                            mob_reconf.mob_ctrl_info.rach_cnfg_ded.prach_mask_index);
    } else {
      mac->start_cont_ho();
    }

    printf("ncc=%d\n", mob_reconf.sec_cnfg_ho.intra_lte.next_hop_chaining_count);
    usim->generate_as_keys_ho(mob_reconf.mob_ctrl_info.target_pci, current_earfcn,
                              k_rrc_enc, k_rrc_int, k_up_enc, k_up_int, cipher_algo, integ_algo);
    pdcp->config_security(1, k_rrc_enc, k_rrc_int, cipher_algo, integ_algo);
    send_rrc_con_reconfig_complete(NULL);
  }
}

void rrc::ho_ra_completed(bool ra_successful) {
  if (pending_mob_reconf) {

    measurements.ho_finish();

    if (mob_reconf.meas_cnfg_present) {
      measurements.parse_meas_config(&mob_reconf.meas_cnfg);
    }

    if (ra_successful) {
      mac_timers->timer_get(t304)->stop();

      apply_rr_config_common_ul(&mob_reconf.mob_ctrl_info.rr_cnfg_common);
      if (mob_reconf.rr_cnfg_ded_present) {
        apply_rr_config_dedicated(&mob_reconf.rr_cnfg_ded);
      }
    }

    rrc_log->info("HO %ssuccessful\n", ra_successful?"":"un");
    rrc_log->console("HO %ssuccessful\n", ra_successful?"":"un");

    pending_mob_reconf = false;
    state = RRC_STATE_CONNECTED;
  } else {
    rrc_log->error("Received HO random access completed but no pending mobility reconfiguration info\n");
  }
}

void rrc::handle_rrc_con_reconfig(uint32_t lcid, LIBLTE_RRC_CONNECTION_RECONFIGURATION_STRUCT *reconfig,
                                  byte_buffer_t *pdu) {
  uint32_t i;

  if (reconfig->mob_ctrl_info_present) {

    rrc_log->info("Received HO command to target PCell=%d\n", reconfig->mob_ctrl_info.target_pci);
    rrc_log->console("Received HO command to target PCell=%d\n", reconfig->mob_ctrl_info.target_pci);

    // store mobilityControlInfo
    memcpy(&mob_reconf, reconfig, sizeof(LIBLTE_RRC_CONNECTION_RECONFIGURATION_STRUCT));
    pending_mob_reconf = true;

    state = RRC_STATE_HO_PREPARE;

  } else {
    // Section 5.3.5.3
    if (reconfig->rr_cnfg_ded_present) {
      apply_rr_config_dedicated(&reconfig->rr_cnfg_ded);
    }
    if (reconfig->meas_cnfg_present) {
      measurements.parse_meas_config(&reconfig->meas_cnfg);
    }

    send_rrc_con_reconfig_complete(pdu);

    byte_buffer_t *nas_sdu;
    for (i = 0; i < reconfig->N_ded_info_nas; i++) {
      nas_sdu = pool_allocate;
      memcpy(nas_sdu->msg, &reconfig->ded_info_nas_list[i].msg, reconfig->ded_info_nas_list[i].N_bytes);
      nas_sdu->N_bytes = reconfig->ded_info_nas_list[i].N_bytes;
      nas->write_pdu(lcid, nas_sdu);
    }
  }
}

  /* Actions upon reception of RRCConnectionRelease 5.3.8.3 */
void rrc::rrc_connection_release() {
  // Save idleModeMobilityControlInfo, etc.
  state = RRC_STATE_LEAVE_CONNECTED;
  rrc_log->console("Received RRC Connection Release\n");
}








/*******************************************************************************
*
*
*
* Reception of Broadcast messages (MIB and SIBs)
*
*
*
*******************************************************************************/
void rrc::write_pdu_bcch_bch(byte_buffer_t *pdu) {
  pool->deallocate(pdu);
  if (state == RRC_STATE_PLMN_SELECTION) {
    // Do we need to do something with BCH?
    rrc_log->info_hex(pdu->msg, pdu->N_bytes, "BCCH BCH message received.");
  } else {
    rrc_log->warning("Received BCCH BCH in incorrect state\n");
  }
}

void rrc::write_pdu_bcch_dlsch(byte_buffer_t *pdu) {
  rrc_log->info_hex(pdu->msg, pdu->N_bytes, "BCCH DLSCH message received.");
  rrc_log->info("BCCH DLSCH message Stack latency: %ld us\n", pdu->get_latency_us());
  LIBLTE_RRC_BCCH_DLSCH_MSG_STRUCT dlsch_msg;
  srslte_bit_unpack_vector(pdu->msg, bit_buf.msg, pdu->N_bytes * 8);
  bit_buf.N_bits = pdu->N_bytes * 8;
  pool->deallocate(pdu);
  liblte_rrc_unpack_bcch_dlsch_msg((LIBLTE_BIT_MSG_STRUCT *) &bit_buf, &dlsch_msg);

  if (dlsch_msg.N_sibs > 0) {
    if (LIBLTE_RRC_SYS_INFO_BLOCK_TYPE_1 == dlsch_msg.sibs[0].sib_type && SI_ACQUIRE_SIB1 == si_acquire_state) {
      mac->bcch_stop_rx();

      // Handle SIB1
      memcpy(&current_cell->sib1, &dlsch_msg.sibs[0].sib.sib1, sizeof(LIBLTE_RRC_SYS_INFO_BLOCK_TYPE_1_STRUCT));

      rrc_log->info("SIB1 received, CellID=%d, si_window=%d, sib2_period=%d\n",
                    current_cell->sib1.cell_id & 0xfff,
                    liblte_rrc_si_window_length_num[current_cell->sib1.si_window_length],
                    liblte_rrc_si_periodicity_num[current_cell->sib1.sched_info[0].si_periodicity]);


      // Set TDD Config
      if (current_cell->sib1.tdd) {
        phy->set_config_tdd(&current_cell->sib1.tdd_cnfg);
      }

      current_cell->has_valid_sib1 = true;

      // Send PLMN and TAC to NAS
      std::stringstream ss;
      for (uint32_t i = 0; i < current_cell->sib1.N_plmn_ids; i++) {
        nas->plmn_found(current_cell->sib1.plmn_id[i].id, current_cell->sib1.tracking_area_code);
      }

      // Jump to next state
      switch(state) {
        case RRC_STATE_CELL_SELECTING:
          si_acquire_state = SI_ACQUIRE_SIB2;
          break;
        case RRC_STATE_PLMN_SELECTION:
          si_acquire_state = SI_ACQUIRE_IDLE;
          rrc_log->info("SI Acquisition done. Searching next cell...\n");
          usleep(5000);
          phy->cell_search_next();
          break;
        default:
          si_acquire_state = SI_ACQUIRE_IDLE;
      }

    } else if (LIBLTE_RRC_SYS_INFO_BLOCK_TYPE_2 == dlsch_msg.sibs[0].sib_type &&
               SI_ACQUIRE_SIB2 == si_acquire_state) {
      mac->bcch_stop_rx();

      // Handle SIB2
      memcpy(&current_cell->sib2, &dlsch_msg.sibs[0].sib.sib2, sizeof(LIBLTE_RRC_SYS_INFO_BLOCK_TYPE_2_STRUCT));
      rrc_log->info("SIB2 received\n");

      apply_sib2_configs(&current_cell->sib2);

      current_cell->has_valid_sib2 = true;

      // Jump to next state
      switch(state) {
        case RRC_STATE_CELL_SELECTING:
          si_acquire_state = SI_ACQUIRE_IDLE;
          state = RRC_STATE_CELL_SELECTED;
          break;
        default:
          si_acquire_state = SI_ACQUIRE_IDLE;
      }
    }
  }
}



/*******************************************************************************
*
*
*
* Reception of Paging messages
*
*
*
*******************************************************************************/
void rrc::write_pdu_pcch(byte_buffer_t *pdu) {
  if (pdu->N_bytes > 0 && pdu->N_bytes < SRSLTE_MAX_BUFFER_SIZE_BITS) {
    rrc_log->info_hex(pdu->msg, pdu->N_bytes, "PCCH message received %d bytes\n", pdu->N_bytes);
    rrc_log->info("PCCH message Stack latency: %ld us\n", pdu->get_latency_us());
    rrc_log->console("PCCH message received %d bytes\n", pdu->N_bytes);

    LIBLTE_RRC_PCCH_MSG_STRUCT pcch_msg;
    srslte_bit_unpack_vector(pdu->msg, bit_buf.msg, pdu->N_bytes * 8);
    bit_buf.N_bits = pdu->N_bytes * 8;
    pool->deallocate(pdu);
    liblte_rrc_unpack_pcch_msg((LIBLTE_BIT_MSG_STRUCT *) &bit_buf, &pcch_msg);

    if (pcch_msg.paging_record_list_size > LIBLTE_RRC_MAX_PAGE_REC) {
      pcch_msg.paging_record_list_size = LIBLTE_RRC_MAX_PAGE_REC;
    }

    LIBLTE_RRC_S_TMSI_STRUCT s_tmsi;
    if (!nas->get_s_tmsi(&s_tmsi)) {
      rrc_log->info("No S-TMSI present in NAS\n");
      return;
    }

    LIBLTE_RRC_S_TMSI_STRUCT *s_tmsi_paged;
    for (uint32_t i = 0; i < pcch_msg.paging_record_list_size; i++) {
      s_tmsi_paged = &pcch_msg.paging_record_list[i].ue_identity.s_tmsi;
      rrc_log->info("Received paging (%d/%d) for UE %x:%x\n", i + 1, pcch_msg.paging_record_list_size,
                    pcch_msg.paging_record_list[i].ue_identity.s_tmsi.mmec,
                    pcch_msg.paging_record_list[i].ue_identity.s_tmsi.m_tmsi);
      rrc_log->console("Received paging (%d/%d) for UE %x:%x\n", i + 1, pcch_msg.paging_record_list_size,
                       pcch_msg.paging_record_list[i].ue_identity.s_tmsi.mmec,
                       pcch_msg.paging_record_list[i].ue_identity.s_tmsi.m_tmsi);
      if (s_tmsi.mmec == s_tmsi_paged->mmec && s_tmsi.m_tmsi == s_tmsi_paged->m_tmsi) {
        rrc_log->info("S-TMSI match in paging message\n");
        rrc_log->console("S-TMSI match in paging message\n");
        mac->pcch_stop_rx();
        if (RRC_STATE_IDLE == state) {
          rrc_log->info("RRC in IDLE state - sending connection request.\n");
          state = RRC_STATE_CELL_SELECTING;
        }
      }
    }
  }
}











/*******************************************************************************
*
*
*
* Packet processing
*
*
*
*******************************************************************************/
void rrc::send_ul_dcch_msg(byte_buffer_t *pdu)
{
  liblte_rrc_pack_ul_dcch_msg(&ul_dcch_msg, (LIBLTE_BIT_MSG_STRUCT *) &bit_buf);

  // Byte align and pack the message bits for PDCP
  if ((bit_buf.N_bits % 8) != 0) {
    for (uint32_t i = 0; i < 8 - (bit_buf.N_bits % 8); i++)
      bit_buf.msg[bit_buf.N_bits + i] = 0;
    bit_buf.N_bits += 8 - (bit_buf.N_bits % 8);
  }
  // Reset and reuse sdu buffer if provided
  byte_buffer_t *pdcp_buf = pdu;

  if (pdcp_buf) {
    pdcp_buf->reset();
  } else {
    pdcp_buf = pool_allocate;
  }

  srslte_bit_pack_vector(bit_buf.msg, pdcp_buf->msg, bit_buf.N_bits);
  pdcp_buf->N_bytes = bit_buf.N_bits / 8;
  pdcp_buf->set_timestamp();

  rrc_log->info("Sending %s\n", liblte_rrc_ul_dcch_msg_type_text[ul_dcch_msg.msg_type]);
  pdcp->write_sdu(RB_ID_SRB1, pdcp_buf);
}

void rrc::write_sdu(uint32_t lcid, byte_buffer_t *sdu) {
  rrc_log->info_hex(sdu->msg, sdu->N_bytes, "TX %s SDU", get_rb_name(lcid).c_str());
  switch (state) {
    case RRC_STATE_CONNECTING:
      send_con_setup_complete(sdu);
      break;
    case RRC_STATE_CONNECTED:
      send_ul_info_transfer(lcid, sdu);
      break;
    default:
      rrc_log->error("SDU received from NAS while RRC state = %s", rrc_state_text[state]);
      break;
  }
}

void rrc::write_pdu(uint32_t lcid, byte_buffer_t *pdu) {
  rrc_log->info_hex(pdu->msg, pdu->N_bytes, "RX %s PDU", get_rb_name(lcid).c_str());
  rrc_log->info("RX PDU Stack latency: %ld us\n", pdu->get_latency_us());

  switch (lcid) {
    case RB_ID_SRB0:
      parse_dl_ccch(pdu);
      break;
    case RB_ID_SRB1:
    case RB_ID_SRB2:
      parse_dl_dcch(lcid, pdu);
      break;
    default:
      rrc_log->error("RX PDU with invalid bearer id: %s", lcid);
      break;
  }
}

void rrc::parse_dl_ccch(byte_buffer_t *pdu) {
  srslte_bit_unpack_vector(pdu->msg, bit_buf.msg, pdu->N_bytes * 8);
  bit_buf.N_bits = pdu->N_bytes * 8;
  pool->deallocate(pdu);
  bzero(&dl_ccch_msg, sizeof(LIBLTE_RRC_DL_CCCH_MSG_STRUCT));
  liblte_rrc_unpack_dl_ccch_msg((LIBLTE_BIT_MSG_STRUCT *) &bit_buf, &dl_ccch_msg);

  rrc_log->info("SRB0 - Received %s\n",
                liblte_rrc_dl_ccch_msg_type_text[dl_ccch_msg.msg_type]);

  switch (dl_ccch_msg.msg_type) {
    case LIBLTE_RRC_DL_CCCH_MSG_TYPE_RRC_CON_REJ:
      rrc_log->info("Connection Reject received. Wait time: %d\n",
                    dl_ccch_msg.msg.rrc_con_rej.wait_time);
      state = RRC_STATE_IDLE;
      break;
    case LIBLTE_RRC_DL_CCCH_MSG_TYPE_RRC_CON_SETUP:
      rrc_log->info("Connection Setup received\n");
      transaction_id = dl_ccch_msg.msg.rrc_con_setup.rrc_transaction_id;
      handle_con_setup(&dl_ccch_msg.msg.rrc_con_setup);
      rrc_log->info("Notifying NAS of connection setup\n");
      nas->notify_connection_setup();
      break;
    case LIBLTE_RRC_DL_CCCH_MSG_TYPE_RRC_CON_REEST:
      rrc_log->info("Connection Reestablishment received\n");
      rrc_log->console("Reestablishment OK\n");
      transaction_id = dl_ccch_msg.msg.rrc_con_reest.rrc_transaction_id;
      handle_con_reest(&dl_ccch_msg.msg.rrc_con_reest);
      break;
      /* Reception of RRCConnectionReestablishmentReject 5.3.7.8 */
    case LIBLTE_RRC_DL_CCCH_MSG_TYPE_RRC_CON_REEST_REJ:
      rrc_log->info("Connection Reestablishment Reject received\n");
      rrc_log->console("Reestablishment Reject\n");
      state = RRC_STATE_LEAVE_CONNECTED;
      break;
    default:
      break;
  }
}

void rrc::parse_dl_dcch(uint32_t lcid, byte_buffer_t *pdu) {
  srslte_bit_unpack_vector(pdu->msg, bit_buf.msg, pdu->N_bytes * 8);
  bit_buf.N_bits = pdu->N_bytes * 8;
  liblte_rrc_unpack_dl_dcch_msg((LIBLTE_BIT_MSG_STRUCT *) &bit_buf, &dl_dcch_msg);

  rrc_log->info("%s - Received %s\n",
                get_rb_name(lcid).c_str(),
                liblte_rrc_dl_dcch_msg_type_text[dl_dcch_msg.msg_type]);

  // Reset and reuse pdu buffer if possible
  pdu->reset();

  switch (dl_dcch_msg.msg_type) {
    case LIBLTE_RRC_DL_DCCH_MSG_TYPE_DL_INFO_TRANSFER:
      memcpy(pdu->msg, dl_dcch_msg.msg.dl_info_transfer.dedicated_info.msg,
             dl_dcch_msg.msg.dl_info_transfer.dedicated_info.N_bytes);
      pdu->N_bytes = dl_dcch_msg.msg.dl_info_transfer.dedicated_info.N_bytes;
      nas->write_pdu(lcid, pdu);
      break;
    case LIBLTE_RRC_DL_DCCH_MSG_TYPE_SECURITY_MODE_COMMAND:
      transaction_id = dl_dcch_msg.msg.security_mode_cmd.rrc_transaction_id;

      cipher_algo = (CIPHERING_ALGORITHM_ID_ENUM) dl_dcch_msg.msg.security_mode_cmd.sec_algs.cipher_alg;
      integ_algo = (INTEGRITY_ALGORITHM_ID_ENUM) dl_dcch_msg.msg.security_mode_cmd.sec_algs.int_alg;

      // Configure PDCP for security
      uint8_t k_asme[32];
      nas->get_k_asme(k_asme, 32);
      usim->generate_as_keys(k_asme, nas->get_ul_count()-1, k_rrc_enc, k_rrc_int, k_up_enc, k_up_int, cipher_algo, integ_algo);
      pdcp->config_security(lcid, k_rrc_enc, k_rrc_int, cipher_algo, integ_algo);
      send_security_mode_complete(lcid, pdu);
      break;
    case LIBLTE_RRC_DL_DCCH_MSG_TYPE_RRC_CON_RECONFIG:
      transaction_id = dl_dcch_msg.msg.rrc_con_reconfig.rrc_transaction_id;
      handle_rrc_con_reconfig(lcid, &dl_dcch_msg.msg.rrc_con_reconfig, pdu);
      break;
    case LIBLTE_RRC_DL_DCCH_MSG_TYPE_UE_CAPABILITY_ENQUIRY:
      transaction_id = dl_dcch_msg.msg.ue_cap_enquiry.rrc_transaction_id;
      for (uint32_t i = 0; i < dl_dcch_msg.msg.ue_cap_enquiry.N_ue_cap_reqs; i++) {
        if (LIBLTE_RRC_RAT_TYPE_EUTRA == dl_dcch_msg.msg.ue_cap_enquiry.ue_capability_request[i]) {
          send_rrc_ue_cap_info(lcid, pdu);
          break;
        }
      }
      break;
    case LIBLTE_RRC_DL_DCCH_MSG_TYPE_RRC_CON_RELEASE:
      rrc_connection_release();
      break;
    default:
      break;
  }
}









/*******************************************************************************
*
*
*
* Capabilities Message
*
*
*
*******************************************************************************/
void rrc::enable_capabilities() {
  bool enable_ul_64 = args.ue_category >= 5 && current_cell->sib2.rr_config_common_sib.pusch_cnfg.enable_64_qam;
  rrc_log->info("%s 64QAM PUSCH\n", enable_ul_64 ? "Enabling" : "Disabling");
  phy->set_config_64qam_en(enable_ul_64);
}

void rrc::send_rrc_ue_cap_info(uint32_t lcid, byte_buffer_t *pdu) {
  rrc_log->debug("Preparing UE Capability Info\n");
  LIBLTE_RRC_UL_DCCH_MSG_STRUCT ul_dcch_msg;

  ul_dcch_msg.msg_type = LIBLTE_RRC_UL_DCCH_MSG_TYPE_UE_CAPABILITY_INFO;
  ul_dcch_msg.msg.ue_capability_info.rrc_transaction_id = transaction_id;

  LIBLTE_RRC_UE_CAPABILITY_INFORMATION_STRUCT *info = &ul_dcch_msg.msg.ue_capability_info;
  info->N_ue_caps = 1;
  info->ue_capability_rat[0].rat_type = LIBLTE_RRC_RAT_TYPE_EUTRA;

  LIBLTE_RRC_UE_EUTRA_CAPABILITY_STRUCT *cap = &info->ue_capability_rat[0].eutra_capability;
  cap->access_stratum_release = LIBLTE_RRC_ACCESS_STRATUM_RELEASE_REL8;
  cap->ue_category = args.ue_category;

  cap->pdcp_params.max_rohc_ctxts_present = false;
  cap->pdcp_params.supported_rohc_profiles[0] = false;
  cap->pdcp_params.supported_rohc_profiles[1] = false;
  cap->pdcp_params.supported_rohc_profiles[2] = false;
  cap->pdcp_params.supported_rohc_profiles[3] = false;
  cap->pdcp_params.supported_rohc_profiles[4] = false;
  cap->pdcp_params.supported_rohc_profiles[5] = false;
  cap->pdcp_params.supported_rohc_profiles[6] = false;
  cap->pdcp_params.supported_rohc_profiles[7] = false;
  cap->pdcp_params.supported_rohc_profiles[8] = false;

  cap->phy_params.specific_ref_sigs_supported = false;
  cap->phy_params.tx_antenna_selection_supported = false;

  cap->rf_params.N_supported_band_eutras = args.nof_supported_bands;
  cap->meas_params.N_band_list_eutra     = args.nof_supported_bands;
  for (uint32_t i=0;i<args.nof_supported_bands;i++) {
    cap->rf_params.supported_band_eutra[i].band_eutra = args.supported_bands[i];
    cap->rf_params.supported_band_eutra[i].half_duplex = false;
    cap->meas_params.band_list_eutra[i].N_inter_freq_need_for_gaps = 1;
    cap->meas_params.band_list_eutra[i].inter_freq_need_for_gaps[0] = true;
  }

  cap->feature_group_indicator_present = true;
  cap->feature_group_indicator = args.feature_group;
  cap->inter_rat_params.utra_fdd_present = false;
  cap->inter_rat_params.utra_tdd128_present = false;
  cap->inter_rat_params.utra_tdd384_present = false;
  cap->inter_rat_params.utra_tdd768_present = false;
  cap->inter_rat_params.geran_present = false;
  cap->inter_rat_params.cdma2000_hrpd_present = false;
  cap->inter_rat_params.cdma2000_1xrtt_present = false;

  liblte_rrc_pack_ul_dcch_msg(&ul_dcch_msg, (LIBLTE_BIT_MSG_STRUCT *) &bit_buf);

  // Byte align and pack the message bits for PDCP
  if ((bit_buf.N_bits % 8) != 0) {
    for (uint32_t i = 0; i < 8 - (bit_buf.N_bits % 8); i++)
      bit_buf.msg[bit_buf.N_bits + i] = 0;
    bit_buf.N_bits += 8 - (bit_buf.N_bits % 8);
  }
  srslte_bit_pack_vector(bit_buf.msg, pdu->msg, bit_buf.N_bits);
  pdu->N_bytes = bit_buf.N_bits / 8;
  pdu->set_timestamp();

  rrc_log->info("Sending UE Capability Info\n");
  pdcp->write_sdu(lcid, pdu);
}










/*******************************************************************************
*
*
*
* PHY and MAC Radio Resource configuration
*
*
*
*******************************************************************************/

void rrc::apply_rr_config_common_dl(LIBLTE_RRC_RR_CONFIG_COMMON_STRUCT *config) {
  mac_interface_rrc::mac_cfg_t mac_cfg;
  mac->get_config(&mac_cfg);
  if (config->rach_cnfg_present) {
    memcpy(&mac_cfg.rach, &config->rach_cnfg, sizeof(LIBLTE_RRC_RACH_CONFIG_COMMON_STRUCT));
  }
  mac_cfg.prach_config_index = config->prach_cnfg.root_sequence_index;
  mac_cfg.ul_harq_params.max_harq_msg3_tx = config->rach_cnfg.max_harq_msg3_tx;

  mac->set_config(&mac_cfg);

  phy_interface_rrc::phy_cfg_t phy_cfg;
  phy->get_config(&phy_cfg);
  phy_interface_rrc::phy_cfg_common_t *common = &phy_cfg.common;

  if (config->pdsch_cnfg_present) {
    memcpy(&common->pdsch_cnfg, &config->pdsch_cnfg, sizeof(LIBLTE_RRC_PDSCH_CONFIG_COMMON_STRUCT));
  }
  common->prach_cnfg.root_sequence_index = config->prach_cnfg.root_sequence_index;
  if (config->prach_cnfg.prach_cnfg_info_present) {
    memcpy(&common->prach_cnfg.prach_cnfg_info, &config->prach_cnfg.prach_cnfg_info, sizeof(LIBLTE_RRC_PRACH_CONFIG_INFO_STRUCT));
  }

  phy->set_config_common(common);
}

void rrc::apply_rr_config_common_ul(LIBLTE_RRC_RR_CONFIG_COMMON_STRUCT *config) {
  phy_interface_rrc::phy_cfg_t phy_cfg;
  phy->get_config(&phy_cfg);
  phy_interface_rrc::phy_cfg_common_t *common = &phy_cfg.common;

  memcpy(&common->pusch_cnfg, &config->pusch_cnfg, sizeof(LIBLTE_RRC_PUSCH_CONFIG_COMMON_STRUCT));
  if (config->pucch_cnfg_present) {
    memcpy(&common->pucch_cnfg, &config->pucch_cnfg, sizeof(LIBLTE_RRC_PUCCH_CONFIG_COMMON_STRUCT));
  }
  if (config->ul_pwr_ctrl_present) {
    memcpy(&common->ul_pwr_ctrl, &config->ul_pwr_ctrl, sizeof(LIBLTE_RRC_UL_POWER_CONTROL_COMMON_STRUCT));
  }
  if (config->srs_ul_cnfg.present) {
    memcpy(&common->srs_ul_cnfg, &config->srs_ul_cnfg, sizeof(LIBLTE_RRC_SRS_UL_CONFIG_COMMON_STRUCT));
  } else {
    // default is release
    common->srs_ul_cnfg.present = false;
  }
  phy->set_config_common(common);
  phy->configure_ul_params();
}

void rrc::apply_sib2_configs(LIBLTE_RRC_SYS_INFO_BLOCK_TYPE_2_STRUCT *sib2) {

  // Apply RACH timeAlginmentTimer configuration
  mac_interface_rrc::mac_cfg_t cfg;
  mac->get_config(&cfg);

  cfg.main.time_alignment_timer = sib2->time_alignment_timer;
  memcpy(&cfg.rach, &sib2->rr_config_common_sib.rach_cnfg, sizeof(LIBLTE_RRC_RACH_CONFIG_COMMON_STRUCT));
  cfg.prach_config_index = sib2->rr_config_common_sib.prach_cnfg.root_sequence_index;
  cfg.ul_harq_params.max_harq_msg3_tx = cfg.rach.max_harq_msg3_tx;

  mac->set_config(&cfg);

  rrc_log->info("Set RACH ConfigCommon: NofPreambles=%d, ResponseWindow=%d, ContentionResolutionTimer=%d ms\n",
                liblte_rrc_number_of_ra_preambles_num[sib2->rr_config_common_sib.rach_cnfg.num_ra_preambles],
                liblte_rrc_ra_response_window_size_num[sib2->rr_config_common_sib.rach_cnfg.ra_resp_win_size],
                liblte_rrc_mac_contention_resolution_timer_num[sib2->rr_config_common_sib.rach_cnfg.mac_con_res_timer]);

  // Apply PHY RR Config Common
  phy_interface_rrc::phy_cfg_common_t common;
  memcpy(&common.pdsch_cnfg, &sib2->rr_config_common_sib.pdsch_cnfg, sizeof(LIBLTE_RRC_PDSCH_CONFIG_COMMON_STRUCT));
  memcpy(&common.pusch_cnfg, &sib2->rr_config_common_sib.pusch_cnfg, sizeof(LIBLTE_RRC_PUSCH_CONFIG_COMMON_STRUCT));
  memcpy(&common.pucch_cnfg, &sib2->rr_config_common_sib.pucch_cnfg, sizeof(LIBLTE_RRC_PUCCH_CONFIG_COMMON_STRUCT));
  memcpy(&common.ul_pwr_ctrl, &sib2->rr_config_common_sib.ul_pwr_ctrl,
         sizeof(LIBLTE_RRC_UL_POWER_CONTROL_COMMON_STRUCT));
  memcpy(&common.prach_cnfg, &sib2->rr_config_common_sib.prach_cnfg, sizeof(LIBLTE_RRC_PRACH_CONFIG_SIB_STRUCT));
  if (sib2->rr_config_common_sib.srs_ul_cnfg.present) {
    memcpy(&common.srs_ul_cnfg, &sib2->rr_config_common_sib.srs_ul_cnfg,
           sizeof(LIBLTE_RRC_SRS_UL_CONFIG_COMMON_STRUCT));
  } else {
    // default is release
    common.srs_ul_cnfg.present = false;
  }
  phy->set_config_common(&common);

  phy->configure_ul_params();

  rrc_log->info("Set PUSCH ConfigCommon: HopOffset=%d, RSGroup=%d, RSNcs=%d, N_sb=%d\n",
                sib2->rr_config_common_sib.pusch_cnfg.pusch_hopping_offset,
                sib2->rr_config_common_sib.pusch_cnfg.ul_rs.group_assignment_pusch,
                sib2->rr_config_common_sib.pusch_cnfg.ul_rs.cyclic_shift,
                sib2->rr_config_common_sib.pusch_cnfg.n_sb);

  rrc_log->info("Set PUCCH ConfigCommon: DeltaShift=%d, CyclicShift=%d, N1=%d, NRB=%d\n",
                liblte_rrc_delta_pucch_shift_num[sib2->rr_config_common_sib.pucch_cnfg.delta_pucch_shift],
                sib2->rr_config_common_sib.pucch_cnfg.n_cs_an,
                sib2->rr_config_common_sib.pucch_cnfg.n1_pucch_an,
                sib2->rr_config_common_sib.pucch_cnfg.n_rb_cqi);

  rrc_log->info("Set PRACH ConfigCommon: SeqIdx=%d, HS=%s, FreqOffset=%d, ZC=%d, ConfigIndex=%d\n",
                sib2->rr_config_common_sib.prach_cnfg.root_sequence_index,
                sib2->rr_config_common_sib.prach_cnfg.prach_cnfg_info.high_speed_flag ? "yes" : "no",
                sib2->rr_config_common_sib.prach_cnfg.prach_cnfg_info.prach_freq_offset,
                sib2->rr_config_common_sib.prach_cnfg.prach_cnfg_info.zero_correlation_zone_config,
                sib2->rr_config_common_sib.prach_cnfg.prach_cnfg_info.prach_config_index);

  rrc_log->info("Set SRS ConfigCommon: BW-Configuration=%d, SF-Configuration=%d, ACKNACK=%s\n",
                liblte_rrc_srs_bw_config_num[sib2->rr_config_common_sib.srs_ul_cnfg.bw_cnfg],
                liblte_rrc_srs_subfr_config_num[sib2->rr_config_common_sib.srs_ul_cnfg.subfr_cnfg],
                sib2->rr_config_common_sib.srs_ul_cnfg.ack_nack_simul_tx ? "yes" : "no");

  mac_timers->timer_get(t301)->set(this, liblte_rrc_t301_num[sib2->ue_timers_and_constants.t301]);
  mac_timers->timer_get(t310)->set(this, liblte_rrc_t310_num[sib2->ue_timers_and_constants.t310]);
  mac_timers->timer_get(t311)->set(this, liblte_rrc_t311_num[sib2->ue_timers_and_constants.t311]);
  N310 = liblte_rrc_n310_num[sib2->ue_timers_and_constants.n310];
  N311 = liblte_rrc_n311_num[sib2->ue_timers_and_constants.n311];

  rrc_log->info("Set Constants and Timers: N310=%d, N311=%d, t301=%d, t310=%d, t311=%d\n",
                N310, N311, mac_timers->timer_get(t301)->get_timeout(),
                mac_timers->timer_get(t310)->get_timeout(), mac_timers->timer_get(t311)->get_timeout());

}

// Go through all information elements and apply defaults (9.2.4) if not defined
void rrc::apply_phy_config_dedicated(LIBLTE_RRC_PHYSICAL_CONFIG_DEDICATED_STRUCT *phy_cnfg, bool apply_defaults) {
  // Get current configuration
  LIBLTE_RRC_PHYSICAL_CONFIG_DEDICATED_STRUCT *current_cfg;
  phy_interface_rrc::phy_cfg_t c;
  phy->get_config(&c);
  current_cfg = &c.dedicated;

  if (phy_cnfg->pucch_cnfg_ded_present) {
    memcpy(&current_cfg->pucch_cnfg_ded, &phy_cnfg->pucch_cnfg_ded, sizeof(LIBLTE_RRC_PUCCH_CONFIG_DEDICATED_STRUCT));
  } else if (apply_defaults) {
    current_cfg->pucch_cnfg_ded.tdd_ack_nack_feedback_mode = LIBLTE_RRC_TDD_ACK_NACK_FEEDBACK_MODE_BUNDLING;
    current_cfg->pucch_cnfg_ded.ack_nack_repetition_setup_present = false;
  }
  if (phy_cnfg->pusch_cnfg_ded_present) {
    memcpy(&current_cfg->pusch_cnfg_ded, &phy_cnfg->pusch_cnfg_ded, sizeof(LIBLTE_RRC_PUSCH_CONFIG_DEDICATED_STRUCT));
  } else if (apply_defaults) {
    current_cfg->pusch_cnfg_ded.beta_offset_ack_idx = 10;
    current_cfg->pusch_cnfg_ded.beta_offset_ri_idx = 12;
    current_cfg->pusch_cnfg_ded.beta_offset_cqi_idx = 15;
  }
  if (phy_cnfg->ul_pwr_ctrl_ded_present) {
    memcpy(&current_cfg->ul_pwr_ctrl_ded, &phy_cnfg->ul_pwr_ctrl_ded,
           sizeof(LIBLTE_RRC_UL_POWER_CONTROL_DEDICATED_STRUCT));
  } else if (apply_defaults) {
    current_cfg->ul_pwr_ctrl_ded.p0_ue_pusch     = 0;
    current_cfg->ul_pwr_ctrl_ded.delta_mcs_en    = LIBLTE_RRC_DELTA_MCS_ENABLED_EN0; 
    current_cfg->ul_pwr_ctrl_ded.accumulation_en = true; 
    current_cfg->ul_pwr_ctrl_ded.p0_ue_pucch     = 0;
    current_cfg->ul_pwr_ctrl_ded.p_srs_offset    = 7;
  }
  if (phy_cnfg->ul_pwr_ctrl_ded.filter_coeff_present) {
    current_cfg->ul_pwr_ctrl_ded.filter_coeff = phy_cnfg->ul_pwr_ctrl_ded.filter_coeff;
  } else {
    current_cfg->ul_pwr_ctrl_ded.filter_coeff = LIBLTE_RRC_FILTER_COEFFICIENT_FC4;
  }
  if (phy_cnfg->tpc_pdcch_cnfg_pucch_present) {
    memcpy(&current_cfg->tpc_pdcch_cnfg_pucch, &phy_cnfg->tpc_pdcch_cnfg_pucch,
           sizeof(LIBLTE_RRC_TPC_PDCCH_CONFIG_STRUCT));
  } else if (apply_defaults) {
    current_cfg->tpc_pdcch_cnfg_pucch.setup_present = false;
  }
  if (phy_cnfg->tpc_pdcch_cnfg_pusch_present) {
    memcpy(&current_cfg->tpc_pdcch_cnfg_pusch, &phy_cnfg->tpc_pdcch_cnfg_pusch,
           sizeof(LIBLTE_RRC_TPC_PDCCH_CONFIG_STRUCT));
  } else {
    current_cfg->tpc_pdcch_cnfg_pusch.setup_present = false;
  }
  if (phy_cnfg->cqi_report_cnfg_present) {
    if (phy_cnfg->cqi_report_cnfg.report_periodic_present) {
      memcpy(&current_cfg->cqi_report_cnfg.report_periodic, &phy_cnfg->cqi_report_cnfg.report_periodic,
             sizeof(LIBLTE_RRC_CQI_REPORT_PERIODIC_STRUCT));
      current_cfg->cqi_report_cnfg.report_periodic_setup_present = phy_cnfg->cqi_report_cnfg.report_periodic_setup_present;
    } else if (apply_defaults) {
      current_cfg->cqi_report_cnfg.report_periodic_setup_present = false;
    }
    if (phy_cnfg->cqi_report_cnfg.report_mode_aperiodic_present) {
      current_cfg->cqi_report_cnfg.report_mode_aperiodic = phy_cnfg->cqi_report_cnfg.report_mode_aperiodic;
      current_cfg->cqi_report_cnfg.report_mode_aperiodic_present = phy_cnfg->cqi_report_cnfg.report_mode_aperiodic_present;
    } else if (apply_defaults) {
      current_cfg->cqi_report_cnfg.report_mode_aperiodic_present = false;
    }
    current_cfg->cqi_report_cnfg.nom_pdsch_rs_epre_offset = phy_cnfg->cqi_report_cnfg.nom_pdsch_rs_epre_offset;
  }
  if (phy_cnfg->srs_ul_cnfg_ded_present && phy_cnfg->srs_ul_cnfg_ded.setup_present) {
    memcpy(&current_cfg->srs_ul_cnfg_ded, &phy_cnfg->srs_ul_cnfg_ded,
           sizeof(LIBLTE_RRC_SRS_UL_CONFIG_DEDICATED_STRUCT));
  } else if (apply_defaults) {
    current_cfg->srs_ul_cnfg_ded.setup_present = false;
  }
  if (phy_cnfg->antenna_info_present) {
    if (!phy_cnfg->antenna_info_default_value) {
      if (phy_cnfg->antenna_info_explicit_value.tx_mode != LIBLTE_RRC_TRANSMISSION_MODE_1 &&
          phy_cnfg->antenna_info_explicit_value.tx_mode != LIBLTE_RRC_TRANSMISSION_MODE_2) {
        rrc_log->error("Transmission mode TM%s not currently supported by srsUE\n",
                       liblte_rrc_transmission_mode_text[phy_cnfg->antenna_info_explicit_value.tx_mode]);
      }
      memcpy(&current_cfg->antenna_info_explicit_value, &phy_cnfg->antenna_info_explicit_value,
             sizeof(LIBLTE_RRC_ANTENNA_INFO_DEDICATED_STRUCT));
    } else if (apply_defaults) {
      current_cfg->antenna_info_explicit_value.tx_mode = LIBLTE_RRC_TRANSMISSION_MODE_2;
      current_cfg->antenna_info_explicit_value.codebook_subset_restriction_present = false;
      current_cfg->antenna_info_explicit_value.ue_tx_antenna_selection_setup_present = false;
    }
  } else if (apply_defaults) {
    current_cfg->antenna_info_explicit_value.tx_mode = LIBLTE_RRC_TRANSMISSION_MODE_2;
    current_cfg->antenna_info_explicit_value.codebook_subset_restriction_present = false;
    current_cfg->antenna_info_explicit_value.ue_tx_antenna_selection_setup_present = false;
  }
  if (phy_cnfg->sched_request_cnfg_present) {
    memcpy(&current_cfg->sched_request_cnfg, &phy_cnfg->sched_request_cnfg,
           sizeof(LIBLTE_RRC_SCHEDULING_REQUEST_CONFIG_STRUCT));
  } else if (apply_defaults) {
    current_cfg->sched_request_cnfg.setup_present = false;
  }
  if (phy_cnfg->pdsch_cnfg_ded_present) {
    current_cfg->pdsch_cnfg_ded = phy_cnfg->pdsch_cnfg_ded;
    rrc_log->info("Set PDSCH-Config=%s (present)\n", liblte_rrc_pdsch_config_p_a_text[(int) current_cfg->pdsch_cnfg_ded]);
  } else if (apply_defaults) {
    current_cfg->pdsch_cnfg_ded = LIBLTE_RRC_PDSCH_CONFIG_P_A_DB_0;
    rrc_log->info("Set PDSCH-Config=%s (default)\n", liblte_rrc_pdsch_config_p_a_text[(int) current_cfg->pdsch_cnfg_ded]);
  }

  if (phy_cnfg->cqi_report_cnfg_present) {
    if (phy_cnfg->cqi_report_cnfg.report_periodic_present) {
      rrc_log->info("Set cqi-PUCCH-ResourceIndex=%d, cqi-pmi-ConfigIndex=%d, cqi-FormatIndicatorPeriodic=%s\n",
                    current_cfg->cqi_report_cnfg.report_periodic.pucch_resource_idx,
                    current_cfg->cqi_report_cnfg.report_periodic.pmi_cnfg_idx,
                    liblte_rrc_cqi_format_indicator_periodic_text[current_cfg->cqi_report_cnfg.report_periodic.format_ind_periodic]);
    }
    if (phy_cnfg->cqi_report_cnfg.report_mode_aperiodic_present) {
      rrc_log->info("Set cqi-ReportModeAperiodic=%s\n",
                    liblte_rrc_cqi_report_mode_aperiodic_text[current_cfg->cqi_report_cnfg.report_mode_aperiodic]);
    }

  }

  if (phy_cnfg->sched_request_cnfg_present) {
    rrc_log->info("Set PHY config ded: SR-n_pucch=%d, SR-ConfigIndex=%d, SR-TransMax=%d\n",
                  current_cfg->sched_request_cnfg.sr_pucch_resource_idx,
                  current_cfg->sched_request_cnfg.sr_cnfg_idx,
                  liblte_rrc_dsr_trans_max_num[current_cfg->sched_request_cnfg.dsr_trans_max]);
  }

  if (current_cfg->srs_ul_cnfg_ded_present) {
    rrc_log->info("Set PHY config ded: SRS-ConfigIndex=%d, SRS-bw=%s, SRS-Nrcc=%d, SRS-hop=%s, SRS-Ncs=%s\n",
                  current_cfg->srs_ul_cnfg_ded.srs_cnfg_idx,
                  liblte_rrc_srs_bandwidth_text[current_cfg->srs_ul_cnfg_ded.srs_bandwidth],
                  current_cfg->srs_ul_cnfg_ded.freq_domain_pos,
                  liblte_rrc_srs_hopping_bandwidth_text[current_cfg->srs_ul_cnfg_ded.srs_hopping_bandwidth],
                  liblte_rrc_cyclic_shift_text[current_cfg->srs_ul_cnfg_ded.cyclic_shift]);
  }

  phy->set_config_dedicated(current_cfg);

  // Apply changes to PHY
  phy->configure_ul_params();
}

void rrc::apply_mac_config_dedicated(LIBLTE_RRC_MAC_MAIN_CONFIG_STRUCT *mac_cnfg, bool apply_defaults) {
  // Set Default MAC main configuration (9.2.2)
  LIBLTE_RRC_MAC_MAIN_CONFIG_STRUCT default_cfg;
  bzero(&default_cfg, sizeof(LIBLTE_RRC_MAC_MAIN_CONFIG_STRUCT));
  default_cfg.ulsch_cnfg.max_harq_tx = LIBLTE_RRC_MAX_HARQ_TX_N5;
  default_cfg.ulsch_cnfg.periodic_bsr_timer = LIBLTE_RRC_PERIODIC_BSR_TIMER_INFINITY;
  default_cfg.ulsch_cnfg.retx_bsr_timer = LIBLTE_RRC_RETRANSMISSION_BSR_TIMER_SF2560;
  default_cfg.ulsch_cnfg.tti_bundling = false;
  default_cfg.drx_cnfg.setup_present = false;
  default_cfg.phr_cnfg.setup_present = false;
  default_cfg.time_alignment_timer = LIBLTE_RRC_TIME_ALIGNMENT_TIMER_INFINITY;


  if (!apply_defaults) {
    if (mac_cnfg->ulsch_cnfg_present) {
      if (mac_cnfg->ulsch_cnfg.max_harq_tx_present) {
        default_cfg.ulsch_cnfg.max_harq_tx = mac_cnfg->ulsch_cnfg.max_harq_tx;
        default_cfg.ulsch_cnfg.max_harq_tx_present = true;
      }
      if (mac_cnfg->ulsch_cnfg.periodic_bsr_timer_present) {
        default_cfg.ulsch_cnfg.periodic_bsr_timer = mac_cnfg->ulsch_cnfg.periodic_bsr_timer;
        default_cfg.ulsch_cnfg.periodic_bsr_timer_present = true;
      }
      default_cfg.ulsch_cnfg.retx_bsr_timer = mac_cnfg->ulsch_cnfg.retx_bsr_timer;
      default_cfg.ulsch_cnfg.tti_bundling = mac_cnfg->ulsch_cnfg.tti_bundling;
    }
    if (mac_cnfg->drx_cnfg_present) {
      memcpy(&default_cfg.drx_cnfg, &mac_cnfg->drx_cnfg, sizeof(LIBLTE_RRC_DRX_CONFIG_STRUCT));
      default_cfg.drx_cnfg_present = true;
    }
    if (mac_cnfg->phr_cnfg_present) {
      memcpy(&default_cfg.phr_cnfg, &mac_cnfg->phr_cnfg, sizeof(LIBLTE_RRC_PHR_CONFIG_STRUCT));
      default_cfg.phr_cnfg_present = true;
    }
    default_cfg.time_alignment_timer = mac_cnfg->time_alignment_timer;
  }

  // Setup MAC configuration 
  mac->set_config_main(&default_cfg);

  // Update UL HARQ config
  mac_interface_rrc::mac_cfg_t cfg;
  mac->get_config(&cfg);
  cfg.ul_harq_params.max_harq_tx = liblte_rrc_max_harq_tx_num[default_cfg.ulsch_cnfg.max_harq_tx];
  mac->set_config(&cfg);

  rrc_log->info("Set MAC main config: harq-MaxReTX=%d, bsr-TimerReTX=%d, bsr-TimerPeriodic=%d\n",
                liblte_rrc_max_harq_tx_num[default_cfg.ulsch_cnfg.max_harq_tx],
                liblte_rrc_retransmission_bsr_timer_num[default_cfg.ulsch_cnfg.retx_bsr_timer],
                liblte_rrc_periodic_bsr_timer_num[default_cfg.ulsch_cnfg.periodic_bsr_timer]);
  if (default_cfg.phr_cnfg_present) {
    rrc_log->info("Set MAC PHR config: periodicPHR-Timer=%d, prohibitPHR-Timer=%d, dl-PathlossChange=%d\n",
                  liblte_rrc_periodic_phr_timer_num[default_cfg.phr_cnfg.periodic_phr_timer],
                  liblte_rrc_prohibit_phr_timer_num[default_cfg.phr_cnfg.prohibit_phr_timer],
                  liblte_rrc_dl_pathloss_change_num[default_cfg.phr_cnfg.dl_pathloss_change]);
  }
}

void rrc::apply_rr_config_dedicated(LIBLTE_RRC_RR_CONFIG_DEDICATED_STRUCT *cnfg) {
  if (cnfg->phy_cnfg_ded_present) {
    apply_phy_config_dedicated(&cnfg->phy_cnfg_ded, false);
    // Apply SR configuration to MAC
    if (cnfg->phy_cnfg_ded.sched_request_cnfg_present) {
      mac->set_config_sr(&cnfg->phy_cnfg_ded.sched_request_cnfg);
    }
  }

  if (cnfg->mac_main_cnfg_present) {
    apply_mac_config_dedicated(&cnfg->mac_main_cnfg.explicit_value, cnfg->mac_main_cnfg.default_value);
  }

  if (cnfg->sps_cnfg_present) {
    //TODO
  }
  if (cnfg->rlf_timers_and_constants_present) {
    //TODO
  }
  for (uint32_t i = 0; i < cnfg->srb_to_add_mod_list_size; i++) {
    // TODO: handle SRB modification
    add_srb(&cnfg->srb_to_add_mod_list[i]);
  }
  for (uint32_t i = 0; i < cnfg->drb_to_release_list_size; i++) {
    release_drb(cnfg->drb_to_release_list[i]);
  }
  for (uint32_t i = 0; i < cnfg->drb_to_add_mod_list_size; i++) {
    // TODO: handle DRB modification
    add_drb(&cnfg->drb_to_add_mod_list[i]);
  }
}

void rrc::handle_con_setup(LIBLTE_RRC_CONNECTION_SETUP_STRUCT *setup) {
  // Apply the Radio Resource configuration
  apply_rr_config_dedicated(&setup->rr_cnfg);
}

/* Reception of RRCConnectionReestablishment by the UE 5.3.7.5 */
void rrc::handle_con_reest(LIBLTE_RRC_CONNECTION_REESTABLISHMENT_STRUCT *setup) {
  mac_timers->timer_get(t301)->stop();

  // TODO: Restablish DRB1. Not done because never was suspended

  // Apply the Radio Resource configuration
  apply_rr_config_dedicated(&setup->rr_cnfg);

  // TODO: Some security stuff here... is it necessary?

  send_con_restablish_complete();
}


void rrc::add_srb(LIBLTE_RRC_SRB_TO_ADD_MOD_STRUCT *srb_cnfg) {
  // Setup PDCP
  pdcp->add_bearer(srb_cnfg->srb_id, srslte_pdcp_config_t(true)); // Set PDCP config control flag
  if(RB_ID_SRB2 == srb_cnfg->srb_id) {
    pdcp->config_security(srb_cnfg->srb_id, k_rrc_enc, k_rrc_int, cipher_algo, integ_algo);
  }

  // Setup RLC
  if (srb_cnfg->rlc_cnfg_present) {
    if (srb_cnfg->rlc_default_cnfg_present) {
      rlc->add_bearer(srb_cnfg->srb_id);
    }else{
      rlc->add_bearer(srb_cnfg->srb_id, srslte_rlc_config_t(&srb_cnfg->rlc_explicit_cnfg));
    }
  }

  // Setup MAC
  uint8_t log_chan_group = 0;
  uint8_t priority = 1;
  int prioritized_bit_rate = -1;
  int bucket_size_duration = -1;

  if (srb_cnfg->lc_cnfg_present) {
    if (srb_cnfg->lc_default_cnfg_present) {
      if (RB_ID_SRB2 == srb_cnfg->srb_id)
        priority = 3;
    } else {
      if (srb_cnfg->lc_explicit_cnfg.log_chan_sr_mask_present) {
        //TODO
      }
      if (srb_cnfg->lc_explicit_cnfg.ul_specific_params_present) {
        if (srb_cnfg->lc_explicit_cnfg.ul_specific_params.log_chan_group_present)
          log_chan_group = srb_cnfg->lc_explicit_cnfg.ul_specific_params.log_chan_group;

        priority = srb_cnfg->lc_explicit_cnfg.ul_specific_params.priority;
        prioritized_bit_rate = liblte_rrc_prioritized_bit_rate_num[srb_cnfg->lc_explicit_cnfg.ul_specific_params.prioritized_bit_rate];
        bucket_size_duration = liblte_rrc_bucket_size_duration_num[srb_cnfg->lc_explicit_cnfg.ul_specific_params.bucket_size_duration];
      }
    }
    mac->setup_lcid(srb_cnfg->srb_id, log_chan_group, priority, prioritized_bit_rate, bucket_size_duration);
  }

  srbs[srb_cnfg->srb_id] = *srb_cnfg;
  rrc_log->info("Added radio bearer %s\n", get_rb_name(srb_cnfg->srb_id).c_str());
}

void rrc::add_drb(LIBLTE_RRC_DRB_TO_ADD_MOD_STRUCT *drb_cnfg) {

  if (!drb_cnfg->pdcp_cnfg_present ||
      !drb_cnfg->rlc_cnfg_present ||
      !drb_cnfg->lc_cnfg_present) {
    rrc_log->error("Cannot add DRB - incomplete configuration\n");
    return;
  }
  uint32_t lcid = 0;
  if (drb_cnfg->lc_id_present) {
    lcid = drb_cnfg->lc_id;
  } else {
    lcid = RB_ID_SRB2 + drb_cnfg->drb_id;
    rrc_log->warning("LCID not present, using %d\n", lcid);
  }

  // Setup PDCP
  srslte_pdcp_config_t pdcp_cfg;
  pdcp_cfg.is_data = true;
  if (drb_cnfg->pdcp_cnfg.rlc_um_pdcp_sn_size_present) {
    if (LIBLTE_RRC_PDCP_SN_SIZE_7_BITS == drb_cnfg->pdcp_cnfg.rlc_um_pdcp_sn_size) {
      pdcp_cfg.sn_len = 7;
    }
  }
  pdcp->add_bearer(lcid, pdcp_cfg);
  // TODO: setup PDCP security (using k_up_enc)

  // Setup RLC
  rlc->add_bearer(lcid, srslte_rlc_config_t(&drb_cnfg->rlc_cnfg));

  // Setup MAC
  uint8_t log_chan_group = 0;
  uint8_t priority = 1;
  int prioritized_bit_rate = -1;
  int bucket_size_duration = -1;
  if (drb_cnfg->lc_cnfg.ul_specific_params_present) {
    if (drb_cnfg->lc_cnfg.ul_specific_params.log_chan_group_present) {
      log_chan_group = drb_cnfg->lc_cnfg.ul_specific_params.log_chan_group;
    } else {
      rrc_log->warning("LCG not present, setting to 0\n");
    }
    priority = drb_cnfg->lc_cnfg.ul_specific_params.priority;
    prioritized_bit_rate = liblte_rrc_prioritized_bit_rate_num[drb_cnfg->lc_cnfg.ul_specific_params.prioritized_bit_rate];

    if (prioritized_bit_rate > 0) {
      rrc_log->warning("PBR>0 currently not supported. Setting it to Inifinty\n");
      prioritized_bit_rate = -1;
    }

    bucket_size_duration = liblte_rrc_bucket_size_duration_num[drb_cnfg->lc_cnfg.ul_specific_params.bucket_size_duration];
  }
  mac->setup_lcid(lcid, log_chan_group, priority, prioritized_bit_rate, bucket_size_duration);

  drbs[lcid] = *drb_cnfg;
  drb_up     = true;
  rrc_log->info("Added radio bearer %s\n", get_rb_name(lcid).c_str());
}

void rrc::release_drb(uint8_t lcid) {
  // TODO
}

// PHY CONFIG DEDICATED Defaults (3GPP 36.331 v10 9.2.4)
void rrc::set_phy_default_pucch_srs() {

  phy_interface_rrc::phy_cfg_t current_cfg;
  phy->get_config(&current_cfg);

  // Set defaults to CQI, SRS and SR
  current_cfg.dedicated.cqi_report_cnfg_present = false;
  current_cfg.dedicated.srs_ul_cnfg_ded_present = false;
  current_cfg.dedicated.sched_request_cnfg_present = false;

  apply_phy_config_dedicated(&current_cfg.dedicated, true);

  // Release SR configuration from MAC
  LIBLTE_RRC_SCHEDULING_REQUEST_CONFIG_STRUCT cfg;
  bzero(&cfg, sizeof(LIBLTE_RRC_SCHEDULING_REQUEST_CONFIG_STRUCT));
  mac->set_config_sr(&cfg);
}

void rrc::set_phy_default() {
  LIBLTE_RRC_PHYSICAL_CONFIG_DEDICATED_STRUCT defaults;
  bzero(&defaults, sizeof(LIBLTE_RRC_PHYSICAL_CONFIG_DEDICATED_STRUCT));
  apply_phy_config_dedicated(&defaults, true);
}

void rrc::set_mac_default() {
  apply_mac_config_dedicated(NULL, true);
  LIBLTE_RRC_SCHEDULING_REQUEST_CONFIG_STRUCT sr_cfg;
  bzero(&sr_cfg, sizeof(LIBLTE_RRC_SCHEDULING_REQUEST_CONFIG_STRUCT));
  sr_cfg.setup_present = false;
  mac->set_config_sr(&sr_cfg);
}

void rrc::set_rrc_default() {
  N310 = 1;
  N311 = 1;
  mac_timers->timer_get(t310)->set(this, 1000);
  mac_timers->timer_get(t311)->set(this, 1000);
}



















/************************************************************************
 *
 *
 * RRC Measurements
 *
 *
 ************************************************************************/

void rrc::rrc_meas::init(rrc *parent) {
  this->parent      = parent;
  this->log_h       = parent->rrc_log;
  this->phy         = parent->phy;
  this->mac_timers  = parent->mac_timers;
  s_measure_enabled = false;
  reset();
}

void rrc::rrc_meas::reset()
{
  bzero(&pcell_measurement, sizeof(meas_value_t));
  filter_k_rsrp = liblte_rrc_filter_coefficient_num[LIBLTE_RRC_FILTER_COEFFICIENT_FC4];
  filter_k_rsrq = liblte_rrc_filter_coefficient_num[LIBLTE_RRC_FILTER_COEFFICIENT_FC4];
  objects.clear();
  active.clear();
  reports_cfg.clear();
  phy->meas_reset();
}

/* L3 filtering 5.5.3.2 */
void rrc::rrc_meas::L3_filter(meas_value_t *value, float values[NOF_MEASUREMENTS])
{
  for (int i=0;i<NOF_MEASUREMENTS;i++) {
    if (value->ms[i]) {
      value->ms[i] = SRSLTE_VEC_EMA(values[i], value->ms[i], filter_a[i]);
    } else {
      value->ms[i] = values[i];
    }
  }
}

void rrc::rrc_meas::new_phy_meas(uint32_t earfcn, uint32_t pci, float rsrp, float rsrq, uint32_t tti)
{
  log_h->info("MEAS:  New measurement earfcn=%d, pci=%d, rsrp=%f, rsrq=%f, tti=%d\n", earfcn, pci, rsrp, rsrq, tti);

  float values[NOF_MEASUREMENTS] = {rsrp, rsrq};
  // This indicates serving cell
  if (earfcn == 0) {
    L3_filter(&pcell_measurement, values);
  } else {
    // Add to known cells
    parent->add_neighbour_cell(earfcn, pci, rsrp);

    // Save PHY measurement for all active measurements whose earfcn/pci matches
    for(std::map<uint32_t, meas_t>::iterator iter=active.begin(); iter!=active.end(); ++iter) {
      meas_t *m = &iter->second;
      if (objects[m->object_id].earfcn == earfcn) {
        // If it's a newly discovered cell, add it to objects
        if (!m->cell_values.count(pci)) {
          uint32_t cell_idx = objects[m->object_id].cells.size();
          objects[m->object_id].cells[cell_idx].pci      = pci;
          objects[m->object_id].cells[cell_idx].q_offset = 0;
        }
        // Update or add cell
        L3_filter(&m->cell_values[pci], values);
        return;
      }
    }

    parent->rrc_log->warning("MEAS:  Received measurement from unknown EARFCN=%d\n", earfcn);
  }
}

void rrc::rrc_meas::run_tti(uint32_t tti) {
  // Measurement Report Triggering Section 5.5.4
  calculate_triggers(tti);
}

bool rrc::rrc_meas::find_earfcn_cell(uint32_t earfcn, uint32_t pci, meas_obj_t **object, int *cell_idx) {
  if (object) {
    *object = NULL;
  }
  for (std::map<uint32_t, meas_obj_t>::iterator obj = objects.begin(); obj != objects.end(); ++obj) {
    if (obj->second.earfcn == earfcn) {
      if (object) {
        *object = &obj->second;
      }
      for (std::map<uint32_t, meas_cell_t>::iterator c = obj->second.cells.begin(); c != obj->second.cells.end(); ++c) {
        if (c->second.pci == pci) {
          if (cell_idx) {
            *cell_idx = c->first;
            return true;
          }
        }
      }
      // return true if cell idx not found but frequency is found
      if (cell_idx) {
        *cell_idx = -1;
      }
      return true;
    }
  }
  return false;
}

/* Generate report procedure 5.5.5 */
void rrc::rrc_meas::generate_report(uint32_t meas_id)
{
  parent->ul_dcch_msg.msg_type = LIBLTE_RRC_UL_DCCH_MSG_TYPE_MEASUREMENT_REPORT;
  LIBLTE_RRC_MEASUREMENT_REPORT_STRUCT *report = &parent->ul_dcch_msg.msg.measurement_report;

  bzero(report, sizeof(LIBLTE_RRC_MEASUREMENT_REPORT_STRUCT));

  meas_t       *m   = &active[meas_id];
  report_cfg_t *cfg = &reports_cfg[m->report_id];

  report->meas_id = meas_id;
  report->pcell_rsrp_result = value_to_range(RSRP, pcell_measurement.ms[RSRP]);
  report->pcell_rsrq_result = value_to_range(RSRQ, pcell_measurement.ms[RSRQ]);

  log_h->info("MEAS:  Generate report MeasId=%d, rsrp=%f rsrq=%f\n",
              report->meas_id, pcell_measurement.ms[RSRP], pcell_measurement.ms[RSRQ]);

  // TODO: report up to 8 best cells
  for (std::map<uint32_t, meas_value_t>::iterator cell = m->cell_values.begin(); cell != m->cell_values.end(); ++cell)
  {
    if (cell->second.triggered && report->meas_result_neigh_cells.eutra.n_result < 8)
    {
      LIBLTE_RRC_MEAS_RESULT_EUTRA_STRUCT *rc = &report->meas_result_neigh_cells.eutra.result_eutra_list[report->meas_result_neigh_cells.eutra.n_result];

      rc->phys_cell_id = cell->first;
      rc->meas_result.have_rsrp   = cfg->report_quantity==RSRP || cfg->report_quantity==BOTH;
      rc->meas_result.have_rsrq   = cfg->report_quantity==RSRQ || cfg->report_quantity==BOTH;
      rc->meas_result.rsrp_result = value_to_range(RSRP, cell->second.ms[RSRP]);
      rc->meas_result.rsrq_result = value_to_range(RSRQ, cell->second.ms[RSRQ]);

      log_h->info("MEAS:  Add neigh=%d, pci=%d, rsrp=%f, rsrq=%f\n",
                     report->meas_result_neigh_cells.eutra.n_result, rc->phys_cell_id,
                     cell->second.ms[RSRP], cell->second.ms[RSRQ]);

      report->meas_result_neigh_cells.eutra.n_result++;
    }
  }
  report->have_meas_result_neigh_cells = report->meas_result_neigh_cells.eutra.n_result > 0;

  m->nof_reports_sent++;
  mac_timers->timer_get(m->periodic_timer)->stop();

  if (m->nof_reports_sent < cfg->amount) {
    mac_timers->timer_get(m->periodic_timer)->reset();
    mac_timers->timer_get(m->periodic_timer)->run();
  } else {
    if (cfg->trigger_type == report_cfg_t::PERIODIC) {
      m->triggered = false;
    }
  }

  // Send to lower layers
  parent->send_ul_dcch_msg();
}

/* Handle entering/leaving event conditions 5.5.4.1 */
bool rrc::rrc_meas::process_event(LIBLTE_RRC_EVENT_EUTRA_STRUCT *event, uint32_t tti,
                                  bool enter_condition, bool exit_condition,
                                  meas_t *m, meas_value_t *cell)
{
  bool generate_report = false;
  if (enter_condition && (!m->triggered || !cell->triggered)) {
    if (!cell->timer_enter_triggered) {
      cell->timer_enter_triggered = true;
      cell->enter_tti     = tti;
    } else if (srslte_tti_interval(tti, cell->enter_tti) >= event->time_to_trigger) {
      m->triggered        = true;
      cell->triggered     = true;
      m->nof_reports_sent = 0;
      generate_report     = true;
    }
  } else if (exit_condition) {
    if (!cell->timer_exit_triggered) {
      cell->timer_exit_triggered = true;
      cell->exit_tti      = tti;
    } else if (srslte_tti_interval(tti, cell->exit_tti) >= event->time_to_trigger) {
      m->triggered        = false;
      cell->triggered     = false;
      mac_timers->timer_get(m->periodic_timer)->stop();
      if (event) {
        if (event->event_id == LIBLTE_RRC_EVENT_ID_EUTRA_A3 && event->event_a3.report_on_leave) {
          generate_report = true;
        }
      }
    }
  }
  if (!enter_condition) {
    cell->timer_enter_triggered = false;
  }
  if (!enter_condition) {
    cell->timer_exit_triggered = false;
  }
  return generate_report;
}

/* Calculate trigger conditions for each cell 5.5.4 */
void rrc::rrc_meas::calculate_triggers(uint32_t tti)
{
  float Ofp = 0, Ocp = 0;
  meas_obj_t *serving_object   = NULL;
  int         serving_cell_idx = 0;

  // Get serving cell
  if (active.size()) {
    uint32_t current_earfcn = 0;
    srslte_cell_t current_cell;
    phy->get_current_cell(&current_cell, &current_earfcn);
    if (find_earfcn_cell(current_earfcn, current_cell.id, &serving_object, &serving_cell_idx)) {
      Ofp = serving_object->q_offset;
      if (serving_cell_idx >= 0) {
        Ocp = serving_object->cells[serving_cell_idx].q_offset;
      }
    } else {
      log_h->warning("Can't find current eafcn=%d, pci=%d in objects list. Using Ofp=0, Ocp=0\n", current_earfcn, current_cell.id);
    }
  }

  for (std::map<uint32_t, meas_t>::iterator m = active.begin(); m != active.end(); ++m) {
    report_cfg_t *cfg = &reports_cfg[m->second.report_id];
    float hyst = 0.5*cfg->event.hysteresis;
    float Mp   = pcell_measurement.ms[cfg->trigger_quantity];

    LIBLTE_RRC_EVENT_ID_EUTRA_ENUM event_id = cfg->event.event_id;
    const char *event_str = liblte_rrc_event_id_eutra_text[event_id];

    bool gen_report = false;

    if (cfg->trigger_type == report_cfg_t::EVENT) {

      // A1 & A2 are for serving cell only
      if (event_id < LIBLTE_RRC_EVENT_ID_EUTRA_A3) {

        bool enter_condition;
        bool exit_condition;
        if (event_id == LIBLTE_RRC_EVENT_ID_EUTRA_A1) {
          enter_condition = Mp - hyst > range_to_value(cfg->trigger_quantity, cfg->event.event_a1.eutra.range);
          exit_condition  = Mp + hyst < range_to_value(cfg->trigger_quantity, cfg->event.event_a1.eutra.range);
        } else {
          enter_condition = Mp + hyst < range_to_value(cfg->trigger_quantity, cfg->event.event_a1.eutra.range);
          exit_condition  = Mp - hyst > range_to_value(cfg->trigger_quantity, cfg->event.event_a1.eutra.range);
        }
        gen_report |= process_event(&cfg->event, tti, enter_condition, exit_condition,
                                        &m->second, &m->second.cell_values[serving_cell_idx]);

      // Rest are evaluated for every cell in frequency
      } else {
        meas_obj_t *obj = &objects[m->second.object_id];
        for (std::map<uint32_t, meas_cell_t>::iterator cell = obj->cells.begin(); cell != obj->cells.end(); ++cell) {
          float Ofn = obj->q_offset;
          float Ocn = cell->second.q_offset;
          float Mn = m->second.cell_values[cell->second.pci].ms[cfg->trigger_quantity];
          float Off=0, th=0, th1=0, th2=0;
          bool enter_condition = false;
          bool exit_condition  = false;
          switch (event_id) {
            case LIBLTE_RRC_EVENT_ID_EUTRA_A3:
              Off = 0.5*cfg->event.event_a3.offset;
              enter_condition = Mn + Ofn + Ocn - hyst > Mp + Ofp + Ocp + Off;
              exit_condition  = Mn + Ofn + Ocn + hyst < Mp + Ofp + Ocp + Off;
              break;
            case LIBLTE_RRC_EVENT_ID_EUTRA_A4:
              th = range_to_value(cfg->trigger_quantity, cfg->event.event_a4.eutra.range);
              enter_condition = Mn + Ofn + Ocn - hyst > th;
              exit_condition  = Mn + Ofn + Ocn + hyst < th;
              break;
            case LIBLTE_RRC_EVENT_ID_EUTRA_A5:
              th1 = range_to_value(cfg->trigger_quantity, cfg->event.event_a5.eutra1.range);
              th2 = range_to_value(cfg->trigger_quantity, cfg->event.event_a5.eutra2.range);
              enter_condition = (Mp + hyst < th1) && (Mn + Ofn + Ocn - hyst > th2);
              exit_condition  = (Mp - hyst > th1) && (Mn + Ofn + Ocn + hyst < th2);
              break;
            default:
              log_h->error("Error event %s not implemented\n", event_str);
          }
          gen_report |= process_event(&cfg->event, tti, enter_condition, exit_condition,
                                      &m->second, &m->second.cell_values[cell->second.pci]);
        }
      }
    }
    if (gen_report) {
      generate_report(m->first);
    }
  }
}

// Procedure upon handover or reestablishment 5.5.6.1
void rrc::rrc_meas::ho_finish() {
  // Remove all measId with trigger periodic
  std::map<uint32_t, meas_t>::iterator iter = active.begin();
  while (iter != active.end()) {
    if (reports_cfg[iter->second.report_id].trigger_type == report_cfg_t::PERIODIC) {
      remove_meas_id(iter++);
    } else {
      ++iter;
    }
  }

  //TODO: Inter-frequency handover

  // Stop all reports
  for (std::map<uint32_t, meas_t>::iterator iter = active.begin(); iter != active.end(); ++iter) {
    stop_reports(&iter->second);
  }
}

// 5.5.4.1 expiry of periodical reporting timer
bool rrc::rrc_meas::timer_expired(uint32_t timer_id) {
  for (std::map<uint32_t, meas_t>::iterator iter = active.begin(); iter != active.end(); ++iter) {
    if (iter->second.periodic_timer == timer_id) {
      generate_report(iter->first);
      return true;
    }
  }
  return false;
}

void rrc::rrc_meas::stop_reports(meas_t *m) {
  mac_timers->timer_get(m->periodic_timer)->stop();
  m->triggered = false;
}

void rrc::rrc_meas::stop_reports_object(uint32_t object_id) {
  for (std::map<uint32_t, meas_t>::iterator iter = active.begin(); iter != active.end(); ++iter) {
    if (iter->second.object_id == object_id) {
      stop_reports(&iter->second);
    }
  }
}

void rrc::rrc_meas::remove_meas_object(uint32_t object_id) {
  std::map<uint32_t, meas_t>::iterator iter = active.begin();
  while (iter != active.end()) {
    if (iter->second.object_id == object_id) {
      remove_meas_id(iter++);
    } else {
      ++iter;
    }
  }
}

void rrc::rrc_meas::remove_meas_report(uint32_t report_id) {
  std::map<uint32_t, meas_t>::iterator iter = active.begin();
  while (iter != active.end()) {
    if (iter->second.report_id == report_id) {
      remove_meas_id(iter++);
    } else {
      ++iter;
    }
  }
}

void rrc::rrc_meas::remove_meas_id(uint32_t measId) {
  mac_timers->timer_get(active[measId].periodic_timer)->stop();
  mac_timers->timer_release_id(active[measId].periodic_timer);
  log_h->info("MEAS: Removed measId=%d\n", measId);
  active.erase(measId);
}

void rrc::rrc_meas::remove_meas_id(std::map<uint32_t, meas_t>::iterator it) {
  mac_timers->timer_get(it->second.periodic_timer)->stop();
  mac_timers->timer_release_id(it->second.periodic_timer);
  log_h->info("MEAS: Removed measId=%d\n", it->first);
  active.erase(it);
}

/* Parses MeasConfig object from RRCConnectionReconfiguration message and applies configuration
 * as per section 5.5.2
 */
void rrc::rrc_meas::parse_meas_config(LIBLTE_RRC_MEAS_CONFIG_STRUCT *cfg)
{

  // Measurement object removal 5.5.2.4
  for (uint32_t i=0;i<cfg->N_meas_obj_to_remove;i++) {
    objects.erase(cfg->meas_obj_to_remove_list[i]);
    remove_meas_object(cfg->meas_obj_to_remove_list[i]);
    log_h->info("MEAS: Removed measObjectId=%d\n", cfg->meas_obj_to_remove_list[i]);
  }

  // Measurement object addition/modification Section 5.5.2.5
  if (cfg->meas_obj_to_add_mod_list_present) {
    for (uint32_t i=0;i<cfg->meas_obj_to_add_mod_list.N_meas_obj;i++) {
      if (cfg->meas_obj_to_add_mod_list.meas_obj_list[i].meas_obj_type == LIBLTE_RRC_MEAS_OBJECT_TYPE_EUTRA) {
        LIBLTE_RRC_MEAS_OBJECT_EUTRA_STRUCT *src_obj = &cfg->meas_obj_to_add_mod_list.meas_obj_list[i].meas_obj_eutra;

        // Access the object if exists or create it
        meas_obj_t *dst_obj = &objects[cfg->meas_obj_to_add_mod_list.meas_obj_list[i].meas_obj_id];

        dst_obj->earfcn   = src_obj->carrier_freq;;
        if (src_obj->offset_freq_not_default) {
          dst_obj->q_offset = liblte_rrc_q_offset_range_num[src_obj->offset_freq];
        } else {
          dst_obj->q_offset = 0;
        }

        if (src_obj->black_cells_to_remove_list_present) {
          for (uint32_t j=0;j<src_obj->black_cells_to_remove_list.N_cell_idx;j++) {
            dst_obj->cells.erase(src_obj->black_cells_to_remove_list.cell_idx[j]);
          }
        }

        for (uint32_t j=0;j<src_obj->N_cells_to_add_mod;j++) {
          dst_obj->cells[src_obj->cells_to_add_mod_list[j].cell_idx].q_offset = liblte_rrc_q_offset_range_num[src_obj->cells_to_add_mod_list[j].cell_offset];
          dst_obj->cells[src_obj->cells_to_add_mod_list[j].cell_idx].pci      = src_obj->cells_to_add_mod_list[j].pci;

          log_h->info("MEAS: Added measObjectId=%d, earfcn=%d, q_offset=%f, pci=%d, offset_cell=%f\n",
                      cfg->meas_obj_to_add_mod_list.meas_obj_list[i].meas_obj_id, dst_obj->earfcn, dst_obj->q_offset,
                      dst_obj->cells[src_obj->cells_to_add_mod_list[j].cell_idx].q_offset,
                      dst_obj->cells[src_obj->cells_to_add_mod_list[j].cell_idx].pci);

        }

        // Untrigger reports and stop timers
        stop_reports_object(cfg->meas_obj_to_add_mod_list.meas_obj_list[i].meas_obj_id);

        // TODO: Blackcells
        // TODO: meassubframepattern

      } else {
        log_h->warning("MEAS: Unsupported MeasObject type %s\n",
                       liblte_rrc_meas_object_type_text[cfg->meas_obj_to_add_mod_list.meas_obj_list[i].meas_obj_type]);
      }
    }
  }

  // Reporting configuration removal 5.5.2.6
  for (uint32_t i=0;i<cfg->N_rep_cnfg_to_remove;i++) {
    reports_cfg.erase(cfg->rep_cnfg_to_remove_list[i]);
    remove_meas_report(cfg->rep_cnfg_to_remove_list[i]);
    log_h->info("MEAS: Removed reportConfigId=%d\n", cfg->rep_cnfg_to_remove_list[i]);
  }

  // Reporting configuration addition/modification 5.5.2.7
  if (cfg->rep_cnfg_to_add_mod_list_present) {
    for (uint32_t i=0;i<cfg->rep_cnfg_to_add_mod_list.N_rep_cnfg;i++) {
      if (cfg->rep_cnfg_to_add_mod_list.rep_cnfg_list[i].rep_cnfg_type == LIBLTE_RRC_REPORT_CONFIG_TYPE_EUTRA) {
        LIBLTE_RRC_REPORT_CONFIG_EUTRA_STRUCT *src_rep = &cfg->rep_cnfg_to_add_mod_list.rep_cnfg_list[i].rep_cnfg_eutra;
        // Access the object if exists or create it
        report_cfg_t *dst_rep = &reports_cfg[cfg->rep_cnfg_to_add_mod_list.rep_cnfg_list[i].rep_cnfg_id];

        dst_rep->trigger_type = src_rep->trigger_type==LIBLTE_RRC_TRIGGER_TYPE_EUTRA_EVENT?report_cfg_t::EVENT:report_cfg_t::PERIODIC;
        dst_rep->event    = src_rep->event;
        dst_rep->amount   = liblte_rrc_report_amount_num[src_rep->report_amount];
        dst_rep->interval = liblte_rrc_report_interval_num[src_rep->report_interval];
        dst_rep->max_cell = src_rep->max_report_cells;
        dst_rep->trigger_quantity = (quantity_t) src_rep->trigger_quantity;
        dst_rep->report_quantity  = src_rep->report_quantity==LIBLTE_RRC_REPORT_QUANTITY_SAME_AS_TRIGGER_QUANTITY?dst_rep->trigger_quantity:BOTH;

        log_h->info("MEAS: Added reportConfigId=%d, event=%s, amount=%d, interval=%d\n",
                    cfg->rep_cnfg_to_add_mod_list.rep_cnfg_list[i].rep_cnfg_id,
                    liblte_rrc_event_id_eutra_text[dst_rep->event.event_id],
                    dst_rep->amount, dst_rep->interval);

        // Reset reports counter
        for(std::map<uint32_t, meas_t>::iterator iter=active.begin(); iter!=active.end(); ++iter) {
          if (iter->second.report_id == cfg->rep_cnfg_to_add_mod_list.rep_cnfg_list[i].rep_cnfg_id) {
            iter->second.nof_reports_sent = 0;
            stop_reports(&iter->second);
          }
        }
      } else {
        log_h->warning("MEAS: Unsupported reportConfigType %s\n", liblte_rrc_report_config_type_text[cfg->rep_cnfg_to_add_mod_list.rep_cnfg_list[i].rep_cnfg_type]);
      }
    }
  }

  // Quantity configuration 5.5.2.8
  if (cfg->quantity_cnfg_present && cfg->quantity_cnfg.qc_eutra_present) {
    if (cfg->quantity_cnfg.qc_eutra.fc_rsrp_not_default) {
      filter_k_rsrp = liblte_rrc_filter_coefficient_num[cfg->quantity_cnfg.qc_eutra.fc_rsrp];
    } else {
      filter_k_rsrp = liblte_rrc_filter_coefficient_num[LIBLTE_RRC_FILTER_COEFFICIENT_FC4];
    }
    if (cfg->quantity_cnfg.qc_eutra.fc_rsrq_not_default) {
      filter_k_rsrq = liblte_rrc_filter_coefficient_num[cfg->quantity_cnfg.qc_eutra.fc_rsrq];
    } else {
      filter_k_rsrq = liblte_rrc_filter_coefficient_num[LIBLTE_RRC_FILTER_COEFFICIENT_FC4];
    }
    filter_a[RSRP] = pow(0.5, (float) filter_k_rsrp/4);
    filter_a[RSRQ] = pow(0.5, (float) filter_k_rsrq/4);

    log_h->info("MEAS: Quantity configuration k_rsrp=%d, k_rsrq=%d\n", filter_k_rsrp, filter_k_rsrq);
  }

  // Measurement identity removal 5.5.2.2
  for (uint32_t i=0;i<cfg->N_meas_id_to_remove;i++) {
    remove_meas_id(cfg->meas_id_to_remove_list[i]);
  }

  // Measurement identity addition/modification 5.5.2.3
  if (cfg->meas_id_to_add_mod_list_present) {
    for (uint32_t i=0;i<cfg->meas_id_to_add_mod_list.N_meas_id;i++) {
      LIBLTE_RRC_MEAS_ID_TO_ADD_MOD_STRUCT *measId = &cfg->meas_id_to_add_mod_list.meas_id_list[i];
      // Stop the timer if the entry exists or create the timer if not
      if (active.count(measId->meas_id)) {
        mac_timers->timer_get(active[measId->meas_id].periodic_timer)->stop();
      } else {
        active[measId->meas_id].periodic_timer   = mac_timers->timer_get_unique_id();
      }
      active[measId->meas_id].object_id = measId->meas_obj_id;
      active[measId->meas_id].report_id = measId->rep_cnfg_id;
      log_h->info("MEAS: Added measId=%d, measObjectId=%d, reportConfigId=%d\n",
                  measId->meas_id, measId->meas_obj_id, measId->rep_cnfg_id);
    }
  }

  // S-Measure
  if (cfg->s_meas_present) {
    if (cfg->s_meas) {
      s_measure_enabled = true;
      s_measure_value   = range_to_value(RSRP, cfg->s_meas);
    } else {
      s_measure_enabled = false;
    }
  }

  update_phy();
}

/* Instruct PHY to start measurement */
void rrc::rrc_meas::update_phy()
{
  phy->meas_reset();
  if (pcell_measurement.ms[RSRP] < s_measure_value || !s_measure_enabled) {
    for(std::map<uint32_t, meas_t>::iterator iter=active.begin(); iter!=active.end(); ++iter) {
      meas_t m = iter->second;
      meas_obj_t o = objects[m.object_id];
      // Instruct PHY to look for neighbour cells on this frequency
      phy->meas_start(o.earfcn);
      for(std::map<uint32_t, meas_cell_t>::iterator iter=o.cells.begin(); iter!=o.cells.end(); ++iter) {
        // Instruct PHY to look for cells IDs on this frequency
        phy->meas_start(o.earfcn, iter->second.pci);
      }
    }
  }
}


uint8_t rrc::rrc_meas::value_to_range(quantity_t quant, float value) {
  uint8_t range = 0;
  switch(quant) {
    case RSRP:
      if (value < -140) {
        range = 0;
      } else if (-140 <= value && value < -44) {
        range = 1 + (uint8_t) (value + 140);
      } else {
        range = 97;
      }
      break;
    case RSRQ:
      if (value < -19.5) {
        range = 0;
      } else if (-19.5 <= value && value < -3) {
        range = 1 + (uint8_t) (2*(value + 19.5));
      } else {
        range = 34;
      }
      break;
    case BOTH:
      printf("Error quantity both not supported in value_to_range\n");
      break;
  }
  return range;
}

float rrc::rrc_meas::range_to_value(quantity_t quant, uint8_t range) {
  float val = 0;
  switch(quant) {
    case RSRP:
      val = -140+(float) range;
      break;
    case RSRQ:
      val = -19.5+(float) range/2;
      break;
    case BOTH:
      printf("Error quantity both not supported in range_to_value\n");
      break;
  }
  return val;
}










} // namespace srsue<|MERGE_RESOLUTION|>--- conflicted
+++ resolved
@@ -121,12 +121,9 @@
   set_phy_default();
   set_mac_default();
 
-<<<<<<< HEAD
   measurements.init(this);
-=======
   // set seed for rand (used in attach)
   srand(time(NULL));
->>>>>>> 3ebda405
 }
 
 void rrc::stop() {
