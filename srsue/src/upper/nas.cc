--- conflicted
+++ resolved
@@ -913,15 +913,7 @@
  * Senders
  ******************************************************************************/
 
-<<<<<<< HEAD
 void nas::gen_attach_request(byte_buffer_t *msg) {
-=======
-void nas::send_attach_request() {
-
-
-  LIBLTE_MME_ATTACH_REQUEST_MSG_STRUCT attach_req;
-  byte_buffer_t *msg = pool_allocate;
->>>>>>> 9a7357cc
   if (!msg) {
     nas_log->error("Fatal Error: Couldn't allocate PDU in gen_attach_request().\n");
     return;
