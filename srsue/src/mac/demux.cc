--- conflicted
+++ resolved
@@ -215,13 +215,9 @@
     }
     if(mch_msg->get()->is_sdu()) {
       uint32_t lcid = mch_msg->get()->get_sdu_lcid();
-<<<<<<< HEAD
-      if(lcid < 0 || lcid >= SRSLTE_N_MCH_LCIDS) {
-        printf("Radio bearer id must be in [0:%d] - %d\n", SRSLTE_N_MCH_LCIDS, lcid);
-=======
+
       if(lcid >= SRSLTE_N_MCH_LCIDS) {
         Error("Radio bearer id must be in [0:%d] - %d\n", SRSLTE_N_MCH_LCIDS, lcid);
->>>>>>> 9ca2b892
         return;
       }
       Debug("Wrote MCH LCID=%d to RLC\n", lcid);
