/**
 *
 * \section COPYRIGHT
 *
 * Copyright 2013-2015 Software Radio Systems Limited
 *
 * \section LICENSE
 *
 * This file is part of the srsUE library.
 *
 * srsUE is free software: you can redistribute it and/or modify
 * it under the terms of the GNU Affero General Public License as
 * published by the Free Software Foundation, either version 3 of
 * the License, or (at your option) any later version.
 *
 * srsUE is distributed in the hope that it will be useful,
 * but WITHOUT ANY WARRANTY; without even the implied warranty of
 * MERCHANTABILITY or FITNESS FOR A PARTICULAR PURPOSE.  See the
 * GNU Affero General Public License for more details.
 *
 * A copy of the GNU Affero General Public License can be found in
 * the LICENSE file in the top-level directory of this distribution
 * and at http://www.gnu.org/licenses/.
 *
 */

#ifndef NAS_H
#define NAS_H

#include "srslte/common/buffer_pool.h"
#include "srslte/common/log.h"
#include "srslte/common/common.h"
#include "srslte/interfaces/ue_interfaces.h"
#include "srslte/common/security.h"
#include "srslte/asn1/liblte_mme.h"

using srslte::byte_buffer_t;

namespace srsue {

// EMM states (3GPP 24.302 v10.0.0)
typedef enum {
  EMM_STATE_NULL = 0,
  EMM_STATE_DEREGISTERED,
  EMM_STATE_REGISTERED_INITIATED,
  EMM_STATE_REGISTERED,
  EMM_STATE_SERVICE_REQUEST_INITIATED,
  EMM_STATE_DEREGISTERED_INITIATED,
  EMM_STATE_TAU_INITIATED,
  EMM_STATE_N_ITEMS,
} emm_state_t;
static const char emm_state_text[EMM_STATE_N_ITEMS][100] = {"NULL",
                                                            "DEREGISTERED",
                                                            "REGISTERED INITIATED",
                                                            "REGISTERED",
                                                            "SERVICE REQUEST INITIATED",
                                                            "DEREGISTERED INITIATED",
                                                            "TRACKING AREA UPDATE INITIATED"};

typedef enum {
  PLMN_NOT_SELECTED = 0,
  PLMN_SELECTED
} plmn_selection_state_t;

class nas
  : public nas_interface_rrc, public nas_interface_ue {
public:
  nas();
<<<<<<< HEAD

  void init(usim_interface_nas *usim_,
            rrc_interface_nas *rrc_,
            gw_interface_nas *gw_,
            srslte::log *nas_log_);

=======
  void init(usim_interface_nas  *usim_,
            rrc_interface_nas   *rrc_,
            gw_interface_nas    *gw_,
            srslte::log         *nas_log_,
            srslte::srslte_nas_config_t cfg_);
>>>>>>> 02439f29
  void stop();

  emm_state_t get_state();

  // RRC interface
  void notify_connection_setup();

  void write_pdu(uint32_t lcid, byte_buffer_t *pdu);

  uint32_t get_ul_count();

  bool is_attached();

  bool get_s_tmsi(LIBLTE_RRC_S_TMSI_STRUCT *s_tmsi);

  void plmn_found(LIBLTE_RRC_PLMN_IDENTITY_STRUCT plmn_id, uint16_t tracking_area_code);

  // UE interface
  void attach_request();

  void deattach_request();

private:
  srslte::byte_buffer_pool *pool;
  srslte::log *nas_log;
  rrc_interface_nas *rrc;
  usim_interface_nas *usim;
<<<<<<< HEAD
  gw_interface_nas *gw;

  emm_state_t state;

  plmn_selection_state_t plmn_selection;
  LIBLTE_RRC_PLMN_IDENTITY_STRUCT current_plmn;
  LIBLTE_RRC_PLMN_IDENTITY_STRUCT home_plmn;

  std::vector<LIBLTE_RRC_PLMN_IDENTITY_STRUCT > known_plmns;
=======
  gw_interface_nas   *gw;
  srslte::srslte_nas_config_t cfg;
>>>>>>> 02439f29

  // Save short MAC

  // Identifiers
  LIBLTE_MME_EPS_MOBILE_ID_GUTI_STRUCT guti;
  bool is_guti_set;

  uint32_t ip_addr;
  uint8_t eps_bearer_id;

  uint8_t transaction_id;

  // NAS counters - incremented for each security-protected message recvd/sent
  uint32_t count_ul;
  uint32_t count_dl;

  // Security
  uint8_t ksi;
  uint8_t k_nas_enc[32];
  uint8_t k_nas_int[32];

  srslte::CIPHERING_ALGORITHM_ID_ENUM cipher_algo;
  srslte::INTEGRITY_ALGORITHM_ID_ENUM integ_algo;

  void integrity_generate(uint8_t *key_128,
                          uint32_t count,
                          uint8_t rb_id,
                          uint8_t direction,
                          uint8_t *msg,
                          uint32_t msg_len,
                          uint8_t *mac);

  void integrity_check();

  void cipher_encrypt();

  void cipher_decrypt();

  // Parsers
  void parse_attach_accept(uint32_t lcid, byte_buffer_t *pdu);

  void parse_attach_reject(uint32_t lcid, byte_buffer_t *pdu);

  void parse_authentication_request(uint32_t lcid, byte_buffer_t *pdu);

  void parse_authentication_reject(uint32_t lcid, byte_buffer_t *pdu);

  void parse_identity_request(uint32_t lcid, byte_buffer_t *pdu);

  void parse_security_mode_command(uint32_t lcid, byte_buffer_t *pdu);

  void parse_service_reject(uint32_t lcid, byte_buffer_t *pdu);

  void parse_esm_information_request(uint32_t lcid, byte_buffer_t *pdu);

  void parse_emm_information(uint32_t lcid, byte_buffer_t *pdu);

  // Senders
  void send_attach_request();

  void send_identity_response();

  void send_service_request();

  void send_esm_information_response();

  void gen_pdn_connectivity_request(LIBLTE_BYTE_MSG_STRUCT *msg);
};

} // namespace srsue


#endif // NAS_H<|MERGE_RESOLUTION|>--- conflicted
+++ resolved
@@ -66,20 +66,11 @@
   : public nas_interface_rrc, public nas_interface_ue {
 public:
   nas();
-<<<<<<< HEAD
-
-  void init(usim_interface_nas *usim_,
-            rrc_interface_nas *rrc_,
-            gw_interface_nas *gw_,
-            srslte::log *nas_log_);
-
-=======
   void init(usim_interface_nas  *usim_,
             rrc_interface_nas   *rrc_,
             gw_interface_nas    *gw_,
             srslte::log         *nas_log_,
             srslte::srslte_nas_config_t cfg_);
->>>>>>> 02439f29
   void stop();
 
   emm_state_t get_state();
@@ -107,8 +98,9 @@
   srslte::log *nas_log;
   rrc_interface_nas *rrc;
   usim_interface_nas *usim;
-<<<<<<< HEAD
   gw_interface_nas *gw;
+
+  srslte::srslte_nas_config_t cfg;
 
   emm_state_t state;
 
@@ -117,10 +109,6 @@
   LIBLTE_RRC_PLMN_IDENTITY_STRUCT home_plmn;
 
   std::vector<LIBLTE_RRC_PLMN_IDENTITY_STRUCT > known_plmns;
-=======
-  gw_interface_nas   *gw;
-  srslte::srslte_nas_config_t cfg;
->>>>>>> 02439f29
 
   // Save short MAC
 
